--- conflicted
+++ resolved
@@ -582,11 +582,7 @@
 				   continue;
 			       }
 			       config_changes = TRUE;
-<<<<<<< HEAD
-			       break;
-=======
 			       goto done;
->>>>>>> b6528553
 		    );
 	}
 
@@ -597,8 +593,6 @@
 	}
 
 	if(dest) {
-<<<<<<< HEAD
-=======
 		xml_child_iter(dest, child,
 			       const char *tag = crm_element_name(child);
 			       if(crm_str_eq(tag, XML_CIB_TAG_STATUS, TRUE)) {
@@ -608,7 +602,6 @@
 			       goto done;
 		    );
 
->>>>>>> b6528553
 		xml_prop_iter(dest, name, value,
 			      if(crm_str_eq(name, XML_ATTR_NUMUPDATES, TRUE)) {
 				  continue;
@@ -617,17 +610,6 @@
 			      goto done;
 		    );
 
-<<<<<<< HEAD
-		xml_child_iter(dest, child,
-			       const char *tag = crm_element_name(child);
-			       if(crm_str_eq(tag, XML_CIB_TAG_STATUS, TRUE)) {
-				   continue;
-			       }
-			       config_changes = TRUE;
-			       break;
-		    );
-=======
->>>>>>> b6528553
 	}
 
   done:
