--- conflicted
+++ resolved
@@ -137,13 +137,6 @@
     gboolean shutdown;
     gboolean expected_up;
     gboolean is_dc;
-<<<<<<< HEAD
-    gboolean rsc_discovery_enabled;
-
-    gboolean remote_requires_reset;
-    gboolean remote_was_fenced;
-=======
->>>>>>> 6052cd16
 
     int num_resources;
     GListPtr running_rsc;       /* resource_t* */
@@ -162,6 +155,7 @@
     gboolean maintenance;
     gboolean rsc_discovery_enabled;
     gboolean remote_requires_reset;
+    gboolean remote_was_fenced;
 };
 
 struct node_s {
