--- conflicted
+++ resolved
@@ -3,11 +3,7 @@
 %global pcmk_docdir %{_docdir}/%{name}
 
 %global specversion 1
-<<<<<<< HEAD
-#global upstream_version ee19d8e83c2a
-=======
 #global upstream_version tip
->>>>>>> 124911c8
 %global upstream_prefix pacemaker
 
 # Keep around for when/if required
@@ -25,7 +21,8 @@
 # Uncomment for openSUSE11.2 which advertises lib64 but uses lib
 #global py_sitedir %{py_prefix}/lib/python%{py_ver}/site-packages
 
-# Compatibility macro wrappers for legacy RPM versions that do not support conditional builds
+# Compatibility macro wrappers for legacy RPM versions that do not
+# support conditional builds
 %{!?bcond_without: %{expand: %%global bcond_without() %%{expand:%%%%{!?_without_%%{1}:%%%%global with_%%{1} 1}}}}
 %{!?bcond_with:    %{expand: %%global bcond_with()    %%{expand:%%%%{?_with_%%{1}:%%%%global with_%%{1} 1}}}}
 %{!?with:          %{expand: %%global with()          %%{expand:%%%%{?with_%%{1}:1}%%%%{!?with_%%{1}:0}}}}
@@ -42,11 +39,6 @@
 # ESMTP is not available in RHEL, only in EPEL. Allow people to build
 # the RPM without ESMTP in case they choose not to use EPEL packages
 %bcond_without esmtp
-<<<<<<< HEAD
-=======
-
-# SNMP trap support only works with Net-SNMP 5.4 and above
->>>>>>> 124911c8
 %bcond_without snmp
 
 # We generate some docs using Publican, but its not available everywhere
@@ -54,11 +46,7 @@
 
 Name:		pacemaker
 Summary:	Scalable High-Availability cluster resource manager
-<<<<<<< HEAD
-Version:	1.0.8
-=======
 Version:	1.1.1
->>>>>>> 124911c8
 Release:	%{pcmk_release}
 License:	GPLv2+ and LGPLv2+
 Url:		http://www.clusterlabs.org
@@ -105,16 +93,12 @@
 %endif
 
 %if %{with heartbeat}
-<<<<<<< HEAD
-BuildRequires:	heartbeat-devel heartbeat-libs
-=======
 # Do not require heartbeat, the admin should select which stack to use and install it
 BuildRequires:	heartbeat-devel heartbeat-libs >= 3.0.0
 %endif
 
 %if %{with publican}
 BuildRequires:	publican
->>>>>>> 124911c8
 %endif
 
 %description
@@ -274,16 +258,12 @@
 %{_sbindir}/crm_shadow
 %{_sbindir}/cibpipe
 %{_sbindir}/crm_node
-<<<<<<< HEAD
-%{py_sitedir}
-=======
 %{_sbindir}/crm_simulate
 %{_sbindir}/fence_legacy
 %{_sbindir}/stonith_admin
 %{_sbindir}/crm_report
 %{py_sitedir}/crm
 %doc %{_mandir}/man8/*.8*
->>>>>>> 124911c8
 
 %if %{with heartbeat}
 %{_sbindir}/crm_uuid
@@ -336,72 +316,6 @@
 %doc AUTHORS
 
 %changelog
-<<<<<<< HEAD
-* Wed Mar 10 2010 Andrew Beekhof <andrew@beekhof.net> - 1.0.8-1
-- Update source tarball to revision: 6b3c8ac50a90 (stable-1.0) tip
-- Statistics:
-      Changesets: 181
-      Diff        329 files changed, 22172 insertions(+), 12297 deletions(-)
-
-- Changes since Pacemaker-1.0.7
-  + High: Agents: ping - Prevent shell expansion of '*' when there are files in /var/lib/heartbeat/cores/root (Patch from Sébastien PRUDHOMME)
-  + High: ais: Bug lf#2340 - Force rogue child processes to terminate after waiting 2.5 minutes
-  + High: ais: Bug lf#2359 - Default expected votes to 2 inside Corosync/OpenAIS plugin
-  + High: ais: Bug lf#2359 - expected-quorum-votes not correctly updated after membership change
-  + High: ais: Bug rhbz#525552 - Move non-threadsafe calls to setenv() to after the fork()
-  + High: crmd: Bug bnc#578644 - Improve handling of cancelled operations caused by resource cleanup
-  + High: PE: Bug lf#2317 - Avoid needless restart of primitive depending on a clone
-  + High: PE: Bug lf#2358 - Fix master-master anti-colocation
-  + High: PE: Bug lf#2361 - Ensure clones observe mandatory ordering constraints if the LHS is unrunnable
-  + High: PE: Correctly implement optional colocation between primitives and clone resources
-  + High: Shell: add support for xml in cli
-  + High: Shell: check timeouts also against the default-action-timeout property
-  + High: Shell: edit multiple meta_attributes sets in resource management (lf#2315)
-  + High: Shell: improve configure commit (lf#2336)
-  + High: Shell: new cibstatus import command (bnc#585471)
-  + High: Shell: restore error reporting in options
-  + High: Shell: update previous node lookup procedure to include the id where necessary
-  + High: Shell: move scores from resource sets to the constraint element (lf#2331)
-  + High: Shell: recovery from bad/outdated help index file
-  + Medium: ais: getpwnam() is also not thread safe, move after the call to fork()
-  + Medium: ais: Set permissions to allow 'to_file' logging to function correctly
-  + Medium: Core: Give signal handlers higher priority - patch based on Lars Ellenbergs work
-  + Medium: crmd: Bug bnc#578644 - Do not send operation updates for deleted resources
-  + Medium: PE: Bug bnc#586710 - Make sure migration ops use the correct meta options (eg. timeouts)
-  + Medium: PE: Deprecate the lifetime tag in constraints
-  + Medium: Tools: attrd - Only ignore the update if the attributes value is completely stable (ie. supplied, current, and stored all match)
-  + Medium: Tools: Bug lf#2302 - Use the same resource printing logic for html and non-html output
-  + Medium: Tools: Bug LF#2312 - crm_mon - Prevent zombie child processes when using custom traps (Patch from Bernd Schubert)
-  + Medium: Tools: Bug lf#2330 - Add a blank line after the subject to indicate the beginning of the mail body
-  + Medium: Tools: Bug lf#2330 - Move the blank line before the body text instead
-  + Medium: Tools: Bug lf#2330 - Use \r in addition to \n for line endings
-  + Medium: Tools: crm_mon - Add support for older versions of SNMP - Patch derived from the work of sato yuki
-  + Medium: Tools: crm_mon - Display the true fail-count, not the effective value
-  + Medium: Tools: crm_mon - Use node uname in snmp/smtp/etc events
-  + Medium: Tools: hb2openais: add support for corosync (and more)
-  + Medium: Shell: add option to control sorting of cib elements (lf#2290)
-  + Medium: Shell: do not cache node and resource ids (lf#2368)
-  + Medium: Shell: fix commit for new clones of new groups (bnc#585471)
-  + Medium: Shell: help: unsort help items
-  + Medium: Shell: implement lifetime for rsc migrate and node standby (lf#2353)
-  + Medium: Shell: load update should update existing elements
-  + Medium: Shell: node attributes update in configure (bnc#582767)
-  + Medium: Shell: parse lists not tupples
-  + Medium: Shell: Repair "cib cibstatus op" functionality (bnc#585641)
-  + Medium: Shell: repair node show (thanks to T. Schraitle) (bnc#587883)
-  + Medium: Shell: repare clone/ms cleanup (nbc#583288)
-  + Medium: Shell: catch IOErrors when opening files
-  + Medium: Shell: check for duplicate children when creating groups (lf#2326)
-  + Medium: Shell: do not allow score-attribute in orders
-  + Medium: Shell: do not fiddle with cib when there is no cib (bnc#575701)
-  + Medium: Shell: do not produce empty resource sets when adding roles/actions
-  + Medium: Shell: do not verify empty configurations (lf#2316)
-  + Medium: Shell: fix CIB upgrade command (bnc#578637)
-  + Medium: Shell: fix exit code for template apply
-  + Medium: Shell: fix reference replacement in resource sets
-  + Medium: Shell: install crm_cli.txt also in the datadir
-  + Medium: Shell: use the CRM_HELP_FILE variable if set
-=======
 * Tue Feb 16 2010 Andrew Beekhof <andrew@beekhof.net> - 1.1.1-1
 - First public release of Pacemaker 1.1
 - Package reference documentation in a doc subpackage
@@ -409,9 +323,8 @@
 - Update source tarball to revision: 17d9cd4ee29f
   + New stonith daemon that supports global notifications
   + Service placement influenced by the physical resources
-  + A new tool for simulating failures and the cluster’s to them
+  + A new tool for simulating failures and the cluster’s reaction to them
   + Ability to serialize an otherwise unrelated a set of resource actions (eg. Xen migrations)
->>>>>>> 124911c8
 
 * Wed Feb 10 2010 Andrew Beekhof <andrew@beekhof.net> - 1.0.7-4
 - Rebuild for heartbeat 3.0.2-2
