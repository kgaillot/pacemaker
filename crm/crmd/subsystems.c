/* 
 * Copyright (C) 2004 Andrew Beekhof <andrew@beekhof.net>
 * 
 * This program is free software; you can redistribute it and/or
 * modify it under the terms of the GNU General Public
 * License as published by the Free Software Foundation; either
 * version 2.1 of the License, or (at your option) any later version.
 * 
 * This software is distributed in the hope that it will be useful,
 * but WITHOUT ANY WARRANTY; without even the implied warranty of
 * MERCHANTABILITY or FITNESS FOR A PARTICULAR PURPOSE.  See the GNU
 * General Public License for more details.
 * 
 * You should have received a copy of the GNU General Public
 * License along with this library; if not, write to the Free Software
 * Foundation, Inc., 59 Temple Place, Suite 330, Boston, MA  02111-1307  USA
 */

#include <crm_internal.h>

#include <sys/param.h>
#include <crm/crm.h>
#include <crmd_fsa.h>

#include <sys/types.h>
#include <sys/wait.h>

#include <unistd.h>			/* for access */
#include <clplumbing/cl_signal.h>
#include <clplumbing/realtime.h>
#include <clplumbing/proctrack.h>
#include <sys/types.h>	/* for calls to open */
#include <sys/stat.h>	/* for calls to open */
#include <fcntl.h>	/* for calls to open */
#include <pwd.h>	/* for getpwuid */
#include <grp.h>	/* for initgroups */

#include <sys/time.h>	/* for getrlimit */
#include <sys/resource.h>/* for getrlimit */

#include <errno.h>

#include <crm/msg_xml.h>
#include <crm/common/xml.h>
#include <crmd_messages.h>
#include <crmd_callbacks.h>

#include <crm/cib.h>
#include <crmd.h>


static void
crmdManagedChildRegistered(ProcTrack* p)
{
	struct crm_subsystem_s *the_subsystem = p->privatedata;
	the_subsystem->pid = p->pid;
}


static void
crmdManagedChildDied(
	ProcTrack* p, int status, int signo, int exitcode, int waslogged)
{
	struct crm_subsystem_s *the_subsystem = p->privatedata;
	
	crm_info("Process %s:[%d] exited (signal=%d, exitcode=%d)",
		 the_subsystem->name, the_subsystem->pid, signo, exitcode);
	
	the_subsystem->pid = -1;
	the_subsystem->ipc = NULL;	
	clear_bit_inplace(fsa_input_register, the_subsystem->flag_connected);

	crm_debug_3("Triggering FSA: %s", __FUNCTION__);
	G_main_set_trigger(fsa_source);

	if(is_set(fsa_input_register, the_subsystem->flag_required)) {
		/* this wasnt supposed to happen */
		crm_err("The %s subsystem terminated unexpectedly",
			the_subsystem->name);
		
		register_fsa_input_before(C_FSA_INTERNAL, I_ERROR, NULL);
	}

	p->privatedata = NULL;
}

static const char *
crmdManagedChildName(ProcTrack* p)
{
	struct crm_subsystem_s *the_subsystem = p->privatedata;
	return the_subsystem->name;
}

static ProcTrack_ops crmd_managed_child_ops = {
	crmdManagedChildDied,
	crmdManagedChildRegistered,
	crmdManagedChildName
};

gboolean
stop_subsystem(struct crm_subsystem_s *the_subsystem, gboolean force_quit)
{
	int quit_signal = SIGTERM;
	crm_debug_2("Stopping sub-system \"%s\"", the_subsystem->name);
	clear_bit_inplace(fsa_input_register, the_subsystem->flag_required);
	
	if (the_subsystem->pid <= 0) {
		crm_debug_2("Client %s not running", the_subsystem->name);
		return FALSE;
		
	}

	if(is_set(fsa_input_register, the_subsystem->flag_connected) == FALSE) {
		/* running but not yet connected */
		crm_debug("Stopping %s before it had connected",
			  the_subsystem->name);
	}
/*
	if(force_quit && the_subsystem->sent_kill == FALSE) {
		quit_signal = SIGKILL;

	} else if(force_quit) {
		crm_debug("Already sent -KILL to %s: [%d]",
			  the_subsystem->name, the_subsystem->pid);
	}
*/
	errno = 0;
	if(CL_KILL(the_subsystem->pid, quit_signal) == 0) {
		crm_info("Sent -TERM to %s: [%d]",
			 the_subsystem->name, the_subsystem->pid);
		the_subsystem->sent_kill = TRUE;
		
	} else {
		cl_perror("Sent -TERM to %s: [%d]",
			  the_subsystem->name, the_subsystem->pid);
	}
	
	return TRUE;
}


gboolean
start_subsystem(struct crm_subsystem_s*	the_subsystem)
{
	pid_t       pid;
	struct stat buf;
	int         s_res;
<<<<<<< HEAD
	unsigned int	j;
	struct rlimit	oflimits;
	const char 	*devnull = "/dev/null";
=======
	unsigned int  j;
	struct rlimit oflimits;
	const char    *devnull = "/dev/null";
>>>>>>> 385367eb
	const char    *use_valgrind = getenv("HA_VALGRIND_ENABLED");

	crm_info("Starting sub-system \"%s\"", the_subsystem->name);
	set_bit_inplace(fsa_input_register, the_subsystem->flag_required);

	if (the_subsystem->pid > 0) {
		crm_warn("Client %s already running as pid %d",
			the_subsystem->name, (int) the_subsystem->pid);

		/* starting a started X is not an error */
		return TRUE;
	}

	/*
	 * We want to ensure that the exec will succeed before
	 * we bother forking.
	 */

	if (access(the_subsystem->path, F_OK|X_OK) != 0) {
		cl_perror("Cannot (access) exec %s", the_subsystem->path);
		return FALSE;
	}

	s_res = stat(the_subsystem->command, &buf);
	if(s_res != 0) {
		cl_perror("Cannot (stat) exec %s", the_subsystem->command);
		return FALSE;
	}
	
	/* We need to fork so we can make child procs not real time */
	switch(pid=fork()) {
		case -1:
			crm_err("Cannot fork.");
			return FALSE;

		default:	/* Parent */
			NewTrackedProc(pid, 0, PT_LOGNORMAL,
				       the_subsystem, &crmd_managed_child_ops);
			crm_debug_2("Client %s is has pid: %d",
				    the_subsystem->name, pid);
			the_subsystem->pid = pid;
			return TRUE;

		case 0:		/* Child */
			/* create a new process group to avoid
			 * being interupted by heartbeat
			 */
			setpgid(0, 0);
			break;
	}

	crm_debug("Executing \"%s (%s)\" (pid %d)",
		  the_subsystem->command, the_subsystem->name, (int) getpid());

	/* A precautionary measure */
	getrlimit(RLIMIT_NOFILE, &oflimits);
	for (j=0; j < oflimits.rlim_cur; ++j) {
		close(j);
	}
	
	(void)open(devnull, O_RDONLY);	/* Stdin:  fd 0 */
	(void)open(devnull, O_WRONLY);	/* Stdout: fd 1 */
	(void)open(devnull, O_WRONLY);	/* Stderr: fd 2 */
<<<<<<< HEAD
	
=======

>>>>>>> 385367eb
	if(crm_is_true(use_valgrind)) {
		char *opts[] = { crm_strdup(VALGRIND_BIN),
				 crm_strdup(the_subsystem->command),
				 NULL
		};
		(void)execvp(VALGRIND_BIN, opts);
	} else {	
		char *opts[] = { crm_strdup(the_subsystem->command), NULL };
		(void)execvp(the_subsystem->command, opts);
	}
	
	/* Should not happen */
	cl_perror("FATAL: Cannot exec %s", the_subsystem->command);

	exit(100); /* Suppress respawning */
	return TRUE; /* never reached */
}<|MERGE_RESOLUTION|>--- conflicted
+++ resolved
@@ -145,15 +145,9 @@
 	pid_t       pid;
 	struct stat buf;
 	int         s_res;
-<<<<<<< HEAD
 	unsigned int	j;
 	struct rlimit	oflimits;
 	const char 	*devnull = "/dev/null";
-=======
-	unsigned int  j;
-	struct rlimit oflimits;
-	const char    *devnull = "/dev/null";
->>>>>>> 385367eb
 	const char    *use_valgrind = getenv("HA_VALGRIND_ENABLED");
 
 	crm_info("Starting sub-system \"%s\"", the_subsystem->name);
@@ -217,18 +211,14 @@
 	(void)open(devnull, O_RDONLY);	/* Stdin:  fd 0 */
 	(void)open(devnull, O_WRONLY);	/* Stdout: fd 1 */
 	(void)open(devnull, O_WRONLY);	/* Stderr: fd 2 */
-<<<<<<< HEAD
-	
-=======
-
->>>>>>> 385367eb
+
 	if(crm_is_true(use_valgrind)) {
 		char *opts[] = { crm_strdup(VALGRIND_BIN),
 				 crm_strdup(the_subsystem->command),
 				 NULL
 		};
 		(void)execvp(VALGRIND_BIN, opts);
-	} else {	
+	} else {
 		char *opts[] = { crm_strdup(the_subsystem->command), NULL };
 		(void)execvp(the_subsystem->command, opts);
 	}
