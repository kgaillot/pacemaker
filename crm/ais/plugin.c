/*
 * Copyright (C) 2004 Andrew Beekhof <andrew@beekhof.net>
 * 
 * This program is free software; you can redistribute it and/or
 * modify it under the terms of the GNU General Public
 * License as published by the Free Software Foundation; either
 * version 2.1 of the License, or (at your option) any later version.
 * 
 * This software is distributed in the hope that it will be useful,
 * but WITHOUT ANY WARRANTY; without even the implied warranty of
 * MERCHANTABILITY or FITNESS FOR A PARTICULAR PURPOSE.  See the GNU
 * General Public License for more details.
 * 
 * You should have received a copy of the GNU General Public
 * License along with this library; if not, write to the Free Software
 * Foundation, Inc., 59 Temple Place, Suite 330, Boston, MA  02111-1307  USA
 */

#include <crm_internal.h>
#include <sys/types.h>
#include <sys/uio.h>
#include <sys/socket.h>
#include <sys/un.h>
#include <netinet/in.h>
#include <arpa/inet.h>
#include <unistd.h>
#include <fcntl.h>
#include <stdlib.h>
#include <stdio.h>
#include <errno.h>
#include <signal.h>
#include <string.h>

#include <config.h>
#include <crm/ais_common.h>
#include "plugin.h"
#include "utils.h"

#include <openais/service/objdb.h>

#define OPENAIS_EXTERNAL_SERVICE insane_ais_header_hack_in__totem_h
#include <openais/saAis.h>
#include <openais/service/swab.h>
#include <openais/totem/totempg.h>
#include <openais/service/service.h>
#include <openais/service/ipc.h>

#include <openais/lcr/lcr_comp.h>

#include <glib/ghash.h>

#include <sys/utsname.h>
#include <sys/socket.h>
#include <pthread.h>
#include <sys/wait.h>
#include <bzlib.h>

int plugin_log_level = LOG_DEBUG;
char *local_uname = NULL;
int local_uname_len = 0;
unsigned int local_nodeid = 0;
char *ipc_channel_name = NULL;

unsigned long long membership_seq = 0;
pthread_t crm_wait_thread;

gboolean wait_active = TRUE;
GHashTable *membership_list = NULL;

#define MAX_RESPAWN		100
#define crm_flag_none		0x00000000
#define crm_flag_members	0x00000001

struct crm_identify_msg_s
{
	mar_req_header_t	header __attribute__((aligned(8)));
	uint32_t		id;
	uint32_t		pid;
	 int32_t		votes;
	uint32_t		processes;
	char			uname[256];
	char			version[256];

} __attribute__((packed));

static crm_child_t crm_children[] = {
    { 0, crm_proc_none, crm_flag_none,    0, FALSE, "none",  0, NULL, NULL },
    { 0, crm_proc_ais,  crm_flag_none,    0, FALSE, "ais",   0, NULL, NULL },
    { 0, crm_proc_lrmd, crm_flag_none,    0, TRUE,  "lrmd",  0, HA_LIBHBDIR"/lrmd",         NULL },
    { 0, crm_proc_cib,  crm_flag_members, 0, TRUE,  "cib",   HA_CCMUID, HA_LIBHBDIR"/cib",  NULL },
    { 0, crm_proc_crmd, crm_flag_members, 0, TRUE,  "crmd",  HA_CCMUID, HA_LIBHBDIR"/crmd", NULL },
    { 0, crm_proc_attrd,crm_flag_none,    0, TRUE,  "attrd", HA_CCMUID, HA_LIBHBDIR"/attrd", NULL },
    { 0, crm_proc_stonithd,crm_flag_none,    0, TRUE, "stonithd", 0, HA_LIBHBDIR"/stonithd", NULL },
};

void send_cluster_id(void);
int send_cluster_msg_raw(AIS_Message *ais_msg);
char *ais_generate_membership_data(void);

extern totempg_groups_handle openais_group_handle;

void global_confchg_fn (
    enum totem_configuration_type configuration_type,
    unsigned int *member_list, int member_list_entries,
    unsigned int *left_list, int left_list_entries,
    unsigned int *joined_list, int joined_list_entries,
    struct memb_ring_id *ring_id);

int crm_exec_exit_fn (struct objdb_iface_ver0 *objdb);
int crm_exec_init_fn (struct objdb_iface_ver0 *objdb);
int crm_config_init_fn(struct objdb_iface_ver0 *objdb);

int ais_ipc_client_connect_callback (void *conn);
int ais_ipc_client_exit_callback (void *conn);

void ais_cluster_message_swab(void *msg);
void ais_cluster_message_callback(void *message, unsigned int nodeid);

void ais_ipc_message_callback(void *conn, void *msg);

void ais_quorum_query(void *conn, void *msg);
void ais_node_list_query(void *conn, void *msg);
void ais_manage_notification(void *conn, void *msg);

void ais_cluster_id_swab(void *msg);
void ais_cluster_id_callback(void *message, unsigned int nodeid);

static struct openais_lib_handler crm_lib_service[] =
{
    { /* 0 */
	.lib_handler_fn		= ais_ipc_message_callback,
	.response_size		= sizeof (mar_res_header_t),
	.response_id		= CRM_MESSAGE_IPC_ACK,
	.flow_control		= OPENAIS_FLOW_CONTROL_NOT_REQUIRED
    },
    { /* 1 */
	.lib_handler_fn		= ais_node_list_query,
	.response_size		= sizeof (mar_res_header_t),
	.response_id		= CRM_MESSAGE_IPC_ACK,
	.flow_control		= OPENAIS_FLOW_CONTROL_NOT_REQUIRED
    },
    { /* 2 */
	.lib_handler_fn		= ais_manage_notification,
	.response_size		= sizeof (mar_res_header_t),
	.response_id		= CRM_MESSAGE_IPC_ACK,
	.flow_control		= OPENAIS_FLOW_CONTROL_NOT_REQUIRED
    },
};

static struct openais_exec_handler crm_exec_service[] =
{
    { /* 0 */
	.exec_handler_fn	= ais_cluster_message_callback,
	.exec_endian_convert_fn = ais_cluster_message_swab
    },
    { /* 1 */
	.exec_handler_fn	= ais_cluster_id_callback,
	.exec_endian_convert_fn = ais_cluster_id_swab
    }
};

static void crm_exec_dump_fn(void) 
{
    ENTER("");
    ais_err("Called after SIG_USR2");
    LEAVE("");
}

/*
 * Exports the interface for the service
 */
struct openais_service_handler crm_service_handler = {
    .name			= "LHA Cluster Manager",
    .id				= CRM_SERVICE,
    .private_data_size		= 0,
    .flow_control		= OPENAIS_FLOW_CONTROL_NOT_REQUIRED, 
    .lib_init_fn		= ais_ipc_client_connect_callback,
    .lib_exit_fn		= ais_ipc_client_exit_callback,
    .lib_service		= crm_lib_service,
    .lib_service_count	= sizeof (crm_lib_service) / sizeof (struct openais_lib_handler),
    .exec_init_fn		= crm_exec_init_fn,
    .exec_exit_fn		= crm_exec_exit_fn,
    .exec_service		= crm_exec_service,
    .exec_service_count	= sizeof (crm_exec_service) / sizeof (struct openais_exec_handler),
    .config_init_fn		= crm_config_init_fn,
    .confchg_fn			= global_confchg_fn,
    .exec_dump_fn		= crm_exec_dump_fn,
/* 	void (*sync_init) (void); */
/* 	int (*sync_process) (void); */
/* 	void (*sync_activate) (void); */
/* 	void (*sync_abort) (void); */
};


/*
 * Dynamic Loader definition
 */
struct openais_service_handler *crm_get_handler_ver0 (void);

static struct openais_service_handler_iface_ver0 crm_service_handler_iface = {
    .openais_get_service_handler_ver0	= crm_get_handler_ver0
};

static struct lcr_iface openais_crm_ver0[1] = {
    {
	.name				= "lha_crm",
	.version			= 0,
	.versions_replace		= 0,
	.versions_replace_count		= 0,
	.dependencies			= 0,
	.dependency_count		= 0,
	.constructor			= NULL,
	.destructor			= NULL,
	.interfaces			= NULL
    }
};

static struct lcr_comp crm_comp_ver0 = {
    .iface_count				= 1,
    .ifaces					= openais_crm_ver0
};

struct openais_service_handler *crm_get_handler_ver0 (void)
{
    return (&crm_service_handler);
}

__attribute__ ((constructor)) static void register_this_component (void) {
    lcr_interfaces_set (&openais_crm_ver0[0], &crm_service_handler_iface);

    lcr_component_register (&crm_comp_ver0);
}

static void crm_plugin_init(struct objdb_iface_ver0 *objdb) 
{
    int rc = 0;
    struct utsname us;
    char *value = NULL;
    unsigned int object_service_handle = 0;

    membership_list = g_hash_table_new_full(
	g_direct_hash, g_direct_equal, NULL, destroy_ais_node);

    setenv("HA_COMPRESSION",  "bz2", 1);
    setenv("HA_cluster_type", "openais", 1);
    
#if 0
    objdb->object_find_reset (OBJECT_PARENT_HANDLE);
    
    if (objdb->object_find (
	    OBJECT_PARENT_HANDLE, "pacemaker", strlen ("pacemaker"),
	    &object_service_handle) != 0) {
	object_service_handle = 0;
	ais_info("No configuration supplied for pacemaker");
    }
#endif
    
    objdb_get_string(
	objdb, object_service_handle, "logfacility", &value, "daemon");
    setenv("HA_logfacility",  value, 1);
    
    objdb_get_string(objdb, object_service_handle, "initdead", &value, "20");
    setenv("HA_initdead",  value, 1);
    
    objdb_get_string(objdb, object_service_handle, "debug", &value, "1");
    setenv("HA_debug",  value, 1);

    rc = atoi(value);
    plugin_log_level = LOG_INFO+rc;

    if(system("echo 1 > /proc/sys/kernel/core_uses_pid") != 0) {
	ais_perror("Could not enable /proc/sys/kernel/core_uses_pid");
    }
    
    ais_info("CRM: Initialized");
    log_printf(LOG_INFO, "Logging: Initialized %s\n", __PRETTY_FUNCTION__);
    
    rc = uname(&us);
    AIS_ASSERT(rc == 0);
    local_uname = ais_strdup(us.nodename);
    local_uname_len = strlen(local_uname);

    ais_info("Local hostname: %s", local_uname);

    local_nodeid = totempg_my_nodeid_get();
    update_member(local_nodeid, 0, 1, 0, local_uname, CRM_NODE_LOST);
    
}

/* IMPL */
int crm_config_init_fn(struct objdb_iface_ver0 *objdb)
{
    ENTER("");
    LEAVE("");
    return 0;
}

static void *crm_wait_dispatch (void *arg)
{
    struct timespec waitsleep = {
	.tv_sec = 0,
	.tv_nsec = 100000 /* 100 msec */
    };
    
    while(wait_active) {
	int lpc = 0;
	for (; lpc < SIZEOF(crm_children); lpc++) {
	    if(crm_children[lpc].pid > 0) {
		int status;
		pid_t pid = wait4(
		    crm_children[lpc].pid, &status, WNOHANG, NULL);

		if(pid == 0) {
		    continue;
		    
		} else if(pid < 0) {
		    ais_perror("crm_wait_dispatch: Call to wait4(%s) failed",
			crm_children[lpc].name);
		    continue;
		}

		/* cleanup */
		crm_children[lpc].pid = 0;
		crm_children[lpc].conn = NULL;
		crm_children[lpc].async_conn = NULL;

		if(WIFSIGNALED(status)) {
		    int sig = WTERMSIG(status);
		    ais_warn("Child process %s terminated with signal %d"
			     " (pid=%d, core=%s)",
			     crm_children[lpc].name, sig, pid,
			     WCOREDUMP(status)?"true":"false");

		} else if (WIFEXITED(status)) {
		    int rc = WEXITSTATUS(status);
		    ais_notice("Child process %s exited (pid=%d, rc=%d)",
			       crm_children[lpc].name, pid, rc);

		    if(rc == 100) {
			ais_notice("Child process %s no longer wishes"
				   " to be respawned", crm_children[lpc].name);
			crm_children[lpc].respawn = FALSE;
		    }
		}

		crm_children[lpc].respawn_count += 1;
		if(crm_children[lpc].respawn_count > MAX_RESPAWN) {
		    ais_notice("Child respawn count exceeded by %s",
			       crm_children[lpc].name);
		    crm_children[lpc].respawn = FALSE;
		}
		if(crm_children[lpc].respawn) {
		    ais_info("Respawning failed child process: %s",
			     crm_children[lpc].name);
		    spawn_child(&(crm_children[lpc]));
		} else {
		    send_cluster_id();
		}
	    }
	}
	sched_yield ();
	nanosleep (&waitsleep, 0);
    }
    return 0;
}

#include <sys/stat.h>

int crm_exec_init_fn (struct objdb_iface_ver0 *objdb)
{
    int lpc = 0;
    static gboolean need_init = TRUE;
    
    ENTER("");
<<<<<<< HEAD
    if(need_init) {
	need_init = FALSE;
	crm_plugin_init(objdb);
    
	pthread_create (&crm_wait_thread, NULL, crm_wait_dispatch, NULL);
	
	for (; lpc < SIZEOF(crm_children); lpc++) {
	    spawn_child(&(crm_children[lpc]));
	}
=======

    mkdir(HA_VARRUNDIR, 750);
    mkdir(HA_VARRUNDIR"/crm", 750);
    chown(HA_VARRUNDIR"/crm", HA_CCMUID, HA_APIGID);
    chown(HA_VARRUNDIR, HA_CCMUID, HA_APIGID);
	
    pthread_create (&crm_wait_thread, NULL, crm_wait_dispatch, NULL);

    for (; lpc < SIZEOF(crm_children); lpc++) {
	spawn_child(&(crm_children[lpc]));
>>>>>>> f3ee818b
    }
    
    ais_info("CRM: Initialized");
    
    LEAVE("");
    return 0;
}

/*
  static void ais_print_node(const char *prefix, struct totem_ip_address *host) 
  {
  int len = 0;
  char *buffer = NULL;

  ais_malloc0(buffer, INET6_ADDRSTRLEN+1);
	
  inet_ntop(host->family, host->addr, buffer, INET6_ADDRSTRLEN);

  len = strlen(buffer);
  ais_info("%s: %.*s", prefix, len, buffer);
  ais_free(buffer);
  }
*/

#if 0
/* copied here for reference from exec/totempg.c */
char *totempg_ifaces_print (unsigned int nodeid)
{
    static char iface_string[256 * INTERFACE_MAX];
    char one_iface[64];
    struct totem_ip_address interfaces[INTERFACE_MAX];
    char **status;
    unsigned int iface_count;
    unsigned int i;
    int res;

    iface_string[0] = '\0';

    res = totempg_ifaces_get (nodeid, interfaces, &status, &iface_count);
    if (res == -1) {
	return ("no interface found for nodeid");
    }

    for (i = 0; i < iface_count; i++) {
	sprintf (one_iface, "r(%d) ip(%s) ",
		 i, totemip_print (&interfaces[i]));
	strcat (iface_string, one_iface);
    }
    return (iface_string);
}
#endif

static void ais_mark_unseen_peer_dead(
    gpointer key, gpointer value, gpointer user_data)
{
    int *changed = user_data;
    crm_node_t *node = value;
    if(node->last_seen != membership_seq
	&& ais_str_eq(CRM_NODE_LOST, node->state) == FALSE) {
	ais_info("Node %s was not seen in the previous transition",
		 node->uname);
	*changed += update_member(node->id, membership_seq, node->votes,
				 node->processes, node->uname, CRM_NODE_LOST);
	ais_info("Node %s marked dead", node->uname);
    }
}

void global_confchg_fn (
    enum totem_configuration_type configuration_type,
    unsigned int *member_list, int member_list_entries,
    unsigned int *left_list, int left_list_entries,
    unsigned int *joined_list, int joined_list_entries,
    struct memb_ring_id *ring_id)
{
    int lpc = 0;
    int changed = 0;
    int do_update = 0;
    
    ENTER("");
    AIS_ASSERT(ring_id != NULL);
    switch(configuration_type) {
	case TOTEM_CONFIGURATION_REGULAR:
	    do_update = 1;
	    break;
	case TOTEM_CONFIGURATION_TRANSITIONAL:
	    break;
    }

    membership_seq = ring_id->seq;
    ais_notice("%s membership event on ring %lld: memb=%d, new=%d, lost=%d",
	       do_update?"Stable":"Transitional", ring_id->seq, member_list_entries,
	       joined_list_entries, left_list_entries);

    if(do_update == 0) {
	for(lpc = 0; lpc < joined_list_entries; lpc++) {
	    const char *prefix = "new: ";
	    uint32_t nodeid = joined_list[lpc];
	    ais_info("%s %s %u", prefix, member_uname(nodeid), nodeid);
	}
	for(lpc = 0; lpc < member_list_entries; lpc++) {
	    const char *prefix = "memb:";
	    uint32_t nodeid = member_list[lpc];
	    ais_info("%s %s %u", prefix, member_uname(nodeid), nodeid);
	}
	for(lpc = 0; lpc < left_list_entries; lpc++) {
	    const char *prefix = "lost:";
	    uint32_t nodeid = left_list[lpc];
	    ais_info("%s %s %u", prefix, member_uname(nodeid), nodeid);
	}
	return;
    }
    
    for(lpc = 0; lpc < joined_list_entries; lpc++) {
	const char *prefix = "NEW: ";
	uint32_t nodeid = joined_list[lpc];
	crm_node_t *node = NULL;
	changed += update_member(
	    nodeid, membership_seq, -1, 0, NULL, CRM_NODE_MEMBER);

	ais_info("%s %s %u", prefix, member_uname(nodeid), nodeid);

	node = g_hash_table_lookup(membership_list, GUINT_TO_POINTER(nodeid));	
	if(node->addr == NULL) {
	    const char *addr = totempg_ifaces_print(nodeid);
	    node->addr = ais_strdup(addr);
	    ais_debug("Node %u has address %s", nodeid, node->addr);	    
	}
    }

    for(lpc = 0; lpc < member_list_entries; lpc++) {
	const char *prefix = "MEMB:";
	uint32_t nodeid = member_list[lpc];
	changed += update_member(
	    nodeid, membership_seq, -1, 0, NULL, CRM_NODE_MEMBER);

	ais_info("%s %s %u", prefix, member_uname(nodeid), nodeid);
    }

    for(lpc = 0; lpc < left_list_entries; lpc++) {
	const char *prefix = "LOST:";
	uint32_t nodeid = left_list[lpc];
	changed += update_member(
	    nodeid, membership_seq, -1, 0, NULL, CRM_NODE_LOST);
	ais_info("%s %s %u", prefix, member_uname(nodeid), nodeid);
    }    
    
    if(do_update) {
	ais_debug_2("Reaping unseen nodes...");
	g_hash_table_foreach(
	    membership_list, ais_mark_unseen_peer_dead, &changed);
    }
    
    if(changed) {
	ais_debug("%d nodes changed", changed);
	send_member_notification();
    }
    
    send_cluster_id();
    LEAVE("");
}

int ais_ipc_client_exit_callback (void *conn)
{
    int lpc = 0;
    const char *client = NULL;
    
    ENTER("Client=%p", conn);
    for (; lpc < SIZEOF(crm_children); lpc++) {
	if(crm_children[lpc].conn == conn) {
	    crm_children[lpc].conn = NULL;
	    crm_children[lpc].async_conn = NULL;
	    client = crm_children[lpc].name;
	    break;
	}
    }
    
    ais_info("Client %p/%s left", conn, client?client:"unknown-transient");
    LEAVE("");

    return (0);
}

int ais_ipc_client_connect_callback (void *conn)
{
    void *async_conn = openais_conn_partner_get(conn);
    ENTER("Client=%p", conn);
    ais_debug("Client %p/%p joined", conn, async_conn);
    if(async_conn) {
	send_client_msg(async_conn, crm_class_cluster, crm_msg_none, "identify");
    } else {
	ais_err("No async connection");
    }
    LEAVE("");

    return (0);
}

/*
 * Executive message handlers
 */
void ais_cluster_message_swab(void *msg)
{
    AIS_Message *ais_msg = msg;
    ENTER("");

    ais_debug_3("Performing endian conversion...");
    ais_msg->id                = swab32 (ais_msg->id);
    ais_msg->size              = swab32 (ais_msg->size);
    ais_msg->is_compressed     = swab32 (ais_msg->is_compressed);
    ais_msg->compressed_size   = swab32 (ais_msg->compressed_size);
    
    ais_msg->host.id      = swab32 (ais_msg->host.id);
    ais_msg->host.pid     = swab32 (ais_msg->host.pid);
    ais_msg->host.type    = swab32 (ais_msg->host.type);
    ais_msg->host.size    = swab32 (ais_msg->host.size);
    ais_msg->host.local   = swab32 (ais_msg->host.local);
    
    ais_msg->sender.id    = swab32 (ais_msg->sender.id);
    ais_msg->sender.pid   = swab32 (ais_msg->sender.pid);
    ais_msg->sender.type  = swab32 (ais_msg->sender.type);
    ais_msg->sender.size  = swab32 (ais_msg->sender.size);
    ais_msg->sender.local = swab32 (ais_msg->sender.local);

    LEAVE("");
}

void ais_cluster_message_callback (
    void *message, unsigned int nodeid)
{
    AIS_Message *ais_msg = message;

    ENTER("Node=%u (%s)", nodeid, nodeid==local_nodeid?"local":"remote");
    ais_debug_2("Message from node %u (%s)",
		nodeid, nodeid==local_nodeid?"local":"remote");
/*  Shouldn't be required...
    update_member(
 	ais_msg->sender.id, membership_seq, -1, 0, ais_msg->sender.uname, NULL);
*/

    if(ais_msg->host.size == 0
       || ais_str_eq(ais_msg->host.uname, local_uname)) {
	route_ais_message(ais_msg, FALSE);

    } else {
	ais_debug_3("Discarding Msg[%d] (dest=%s:%s, from=%s:%s)",
		    ais_msg->id, ais_dest(&(ais_msg->host)),
		    msg_type2text(ais_msg->host.type),
		    ais_dest(&(ais_msg->sender)),
		    msg_type2text(ais_msg->sender.type));
    }
    LEAVE("");
}

void ais_cluster_id_swab(void *msg)
{
    struct crm_identify_msg_s *ais_msg = msg;
    ENTER("");

    ais_debug_3("Performing endian conversion...");
    ais_msg->id        = swab32 (ais_msg->id);
    ais_msg->pid       = swab32 (ais_msg->pid);
    ais_msg->votes     = swab32 (ais_msg->votes);
    ais_msg->processes = swab32 (ais_msg->processes);

    LEAVE("");
}

void ais_cluster_id_callback (void *message, unsigned int nodeid)
{
    int changed = 0;
    struct crm_identify_msg_s *msg = message;
    if(nodeid != msg->id) {
	ais_err("Invalid message: Node %u claimed to be node %d",
		nodeid, msg->id);
	return;
    }
    ais_debug("Node update: %s (%s)", msg->uname, msg->version);
    changed = update_member(
	nodeid, membership_seq, msg->votes, msg->processes, msg->uname, NULL);

    if(changed) {
	send_member_notification();
    }
}

struct res_overlay {
	mar_res_header_t header __attribute((aligned(8)));
	char buf[4096];
};

struct res_overlay *res_overlay = NULL;

static void send_ipc_ack(void *conn, int class)
{
    if(res_overlay == NULL) {
	ais_malloc0(res_overlay, sizeof(struct res_overlay));
    }
    
    res_overlay->header.size = crm_lib_service[class].response_size;
    res_overlay->header.id = crm_lib_service[class].response_id;
    res_overlay->header.error = 0;
    openais_conn_send_response (conn, res_overlay, res_overlay->header.size);
}


/* local callbacks */
void ais_ipc_message_callback(void *conn, void *msg)
{
    AIS_Message *ais_msg = msg;
    int type = ais_msg->sender.type;
    void *async_conn = openais_conn_partner_get(conn);
    ENTER("Client=%p", conn);
    ais_debug_2("Message from client %p", conn);

    if(type > 0
       && ais_msg->host.local
       && crm_children[type].conn == NULL
       && ais_msg->host.type == crm_msg_ais
       && ais_msg->sender.pid == crm_children[type].pid
       && type < SIZEOF(crm_children)) {
	ais_info("Recorded connection %p for %s/%d",
		 conn, crm_children[type].name, crm_children[type].pid);
	crm_children[type].conn = conn;
	crm_children[type].async_conn = async_conn;

	/* Make sure they have the latest membership */
	if(crm_children[type].flags & crm_flag_members) {
	    char *update = ais_generate_membership_data();
	    ais_info("Sending membership update %llu to %s",
		     membership_seq, crm_children[type].name);
 	    send_client_msg(async_conn, crm_class_members, crm_msg_none,update);
	}	
    }
    
    ais_msg->sender.id = local_nodeid;
    ais_msg->sender.size = local_uname_len;
    memset(ais_msg->sender.uname, 0, MAX_NAME);
    memcpy(ais_msg->sender.uname, local_uname, ais_msg->sender.size);

    route_ais_message(msg, TRUE);
    send_ipc_ack(conn, 0);
    
    LEAVE("");
}

int crm_exec_exit_fn (struct objdb_iface_ver0 *objdb)
{
    int lpc = 0;
    struct timespec waitsleep = {
	.tv_sec = 1,
	.tv_nsec = 0
    };

    ENTER("");
    ais_notice("Begining shutdown");

    in_shutdown = TRUE;
    wait_active = FALSE; /* stop the wait loop */
    
    for (lpc = SIZEOF(crm_children) - 1; lpc > 0; lpc--) {
	crm_children[lpc].respawn = FALSE;
	stop_child(&(crm_children[lpc]), SIGTERM);
	while(crm_children[lpc].command && crm_children[lpc].pid) {
	    int status;
	    pid_t pid = 0;

	    pid = wait4(
		crm_children[lpc].pid, &status, WNOHANG, NULL);
	    
	    if(pid == 0) {
		sched_yield ();
		nanosleep (&waitsleep, 0);
		continue;
		
	    } else if(pid < 0) {
		ais_perror("crm_wait_dispatch: Call to wait4(%s) failed",
			   crm_children[lpc].name);
	    }

	    ais_notice("%s (pid=%d) confirmed dead",
		       crm_children[lpc].name, crm_children[lpc].pid);
	    
	    /* cleanup */
	    crm_children[lpc].pid = 0;
	    crm_children[lpc].conn = NULL;
	    crm_children[lpc].async_conn = NULL;
	    break;
	}
    }

    send_cluster_id();

    ais_notice("Shutdown complete");
    LEAVE("");
    logsys_flush ();
    return 0;
}

struct member_loop_data 
{
	char *string;
};

void member_loop_fn(gpointer key, gpointer value, gpointer user_data)
{
    crm_node_t *node = value;
    struct member_loop_data *data = user_data;    

    ais_debug_2("Dumping node %u", node->id);
    data->string = append_member(data->string, node);
}

char *ais_generate_membership_data(void)
{
    int size = 0;
    struct member_loop_data data;
    size = 14 + 32; /* <nodes id=""> + int */
    ais_malloc0(data.string, size);
    sprintf(data.string, "<nodes id=\"%llu\">", membership_seq);
    
    g_hash_table_foreach(membership_list, member_loop_fn, &data);

    size = strlen(data.string);
    data.string = realloc(data.string, size + 9) ;/* 9 = </nodes> + nul */
    sprintf(data.string + size, "</nodes>");
    return data.string;
}

void ais_node_list_query(void *conn, void *msg)
{
    char *data = ais_generate_membership_data();
    void *async_conn = openais_conn_partner_get(conn);
    ais_debug_4("members: %s", data);
    if(async_conn) {
	send_client_msg(async_conn, crm_class_members, crm_msg_none, data);
    }
    ais_free(data);
    send_ipc_ack(conn, 1);
}

void ais_manage_notification(void *conn, void *msg)
{
    int lpc = 0;
    int enable = 0;
    AIS_Message *ais_msg = msg;
    char *data = get_ais_data(ais_msg);

    if(ais_str_eq("true", data)) {
	enable = 1;
    }
    
    for (; lpc < SIZEOF(crm_children); lpc++) {
	if(crm_children[lpc].conn == conn) {
	    ais_info("%s node notifications for %s",
		     enable?"Enabling":"Disabling", crm_children[lpc].name);
	    if(enable) {
		crm_children[lpc].flags |= crm_flag_members;
	    } else {
		crm_children[lpc].flags |= crm_flag_members;
		crm_children[lpc].flags ^= crm_flag_members;
	    }
	    break;
	}
    }
    send_ipc_ack(conn, 2);
}

void send_member_notification(void)
{
    int lpc = 0;
    char *update = ais_generate_membership_data();

    for (; lpc < SIZEOF(crm_children); lpc++) {
	if(crm_children[lpc].flags & crm_flag_members) {

	    if(crm_children[lpc].async_conn == NULL) {
		continue;
	    }
	    
	    ais_info("Sending membership update %llu to %s",
		     membership_seq, crm_children[lpc].name);
	    
 	    send_client_msg(crm_children[lpc].async_conn,
			    crm_class_members, crm_msg_none, update);
	}
    }
    ais_free(update);
}

static gboolean check_message_sanity(AIS_Message *msg, char *data) 
{
    gboolean sane = TRUE;
    gboolean repaired = FALSE;
    int dest = msg->host.type;
    int tmp_size = msg->header.size - sizeof(AIS_Message);

    if(sane && msg->header.size == 0) {
	ais_warn("Message with no size");
	sane = FALSE;
    }

    if(sane && msg->header.error != 0) {
	ais_warn("Message header contains an error: %d", msg->header.error);
	sane = FALSE;
    }

    if(sane && ais_data_len(msg) != tmp_size) {
	int cur_size = ais_data_len(msg);

	repaired = TRUE;
	if(msg->is_compressed) {
	    msg->compressed_size = tmp_size;
	    
	} else {
	    msg->size = tmp_size;
	}
	
	ais_warn("Repaired message payload size %d -> %d", cur_size, tmp_size);
    }

    if(sane && ais_data_len(msg) == 0) {
	ais_warn("Message with no payload");
	sane = FALSE;
    }

    if(sane && data && msg->is_compressed == FALSE) {
	int str_size = strlen(data) + 1;
	if(ais_data_len(msg) != str_size) {
	    int lpc = 0;
	    ais_warn("Message payload is corrupted: expected %d bytes, got %d",
		    ais_data_len(msg), str_size);
	    sane = FALSE;
	    for(lpc = (str_size - 10); lpc < msg->size; lpc++) {
		if(lpc < 0) {
		    lpc = 0;
		}
		ais_debug_2("bad_data[%d]: %d / '%c'", lpc, data[lpc], data[lpc]);
	    }
	}
    }
    
    if(sane == FALSE) {
	ais_err("Invalid message %d: (dest=%s:%s, from=%s:%s.%d, compressed=%d, size=%d, total=%d)",
		msg->id, ais_dest(&(msg->host)), msg_type2text(dest),
		ais_dest(&(msg->sender)), msg_type2text(msg->sender.type),
		msg->sender.pid, msg->is_compressed, ais_data_len(msg),
		msg->header.size);
	
    } else if(repaired) {
	ais_err("Repaired message %d: (dest=%s:%s, from=%s:%s.%d, compressed=%d, size=%d, total=%d)",
		msg->id, ais_dest(&(msg->host)), msg_type2text(dest),
		ais_dest(&(msg->sender)), msg_type2text(msg->sender.type),
		msg->sender.pid, msg->is_compressed, ais_data_len(msg),
		msg->header.size);
    } else {
	ais_debug_3("Verified message %d: (dest=%s:%s, from=%s:%s.%d, compressed=%d, size=%d, total=%d)",
		    msg->id, ais_dest(&(msg->host)), msg_type2text(dest),
		    ais_dest(&(msg->sender)), msg_type2text(msg->sender.type),
		    msg->sender.pid, msg->is_compressed, ais_data_len(msg),
		    msg->header.size);
    }
    
    return sane;
}

gboolean route_ais_message(AIS_Message *msg, gboolean local_origin) 
{
    int rc = 0;
    int level = LOG_WARNING;
    int dest = msg->host.type;

    ais_debug_3("Msg[%d] (dest=%s:%s, from=%s:%s.%d, remote=%s, size=%d)",
		msg->id, ais_dest(&(msg->host)), msg_type2text(dest),
		ais_dest(&(msg->sender)), msg_type2text(msg->sender.type),
		msg->sender.pid, local_origin?"false":"true", ais_data_len(msg));
    
    if(local_origin == FALSE) {
       if(msg->host.size == 0
	  || ais_str_eq(local_uname, msg->host.uname)) {
	   msg->host.local = TRUE;
       }
    }

    if(check_message_sanity(msg, msg->data) == FALSE) {
	/* Dont send this message to anyone */
	return FALSE;
    }
    
    if(msg->host.local) {
	void *conn = NULL;
	const char *lookup = NULL;

	if(dest == crm_msg_ais) {
	    process_ais_message(msg);
	    return TRUE;

	} else if(dest == crm_msg_lrmd) {
	    /* lrmd messages are routed via the crm */
	    dest = crm_msg_crmd;

	} else if(dest == crm_msg_te) {
	    /* te messages are routed via the crm - for now */
	    dest = crm_msg_crmd;
	}

	if(in_shutdown) {
	    level = LOG_INFO;
	}
	
	AIS_CHECK(dest > 0 && dest < SIZEOF(crm_children),
		  ais_err("Invalid destination: %d", dest);
		  log_ais_message(LOG_ERR, msg);
		  return FALSE;
	    );

	rc = 1;
	lookup = msg_type2text(dest);
	conn = crm_children[dest].async_conn;

	/* the cluster fails in weird and wonderfully obscure ways when this is not true */
	AIS_ASSERT(ais_str_eq(lookup, crm_children[dest].name));
	
	if (conn == NULL) {
	    do_ais_log(level, "No connection to %s", crm_children[dest].name);
	    
	} else if (!libais_connection_active(conn)) {
	    do_ais_log(level, "Connection to %s is no longer active",
		       crm_children[dest].name);
	    crm_children[dest].async_conn = NULL;
	    
/* 	} else if ((queue->size - 1) == queue->used) { */
/* 	    ais_err("Connection is throttled: %d", queue->size); */

	} else {
	    level = LOG_ERR;
	    ais_debug_3("Delivering locally to %s (size=%d)",
			crm_children[dest].name, msg->header.size);
	    rc = openais_conn_send_response(conn, msg, msg->header.size);
	}

    } else if(local_origin) {
	/* forward to other hosts */
	ais_debug_3("Forwarding to cluster");
	rc = send_cluster_msg_raw(msg);    

    } else {
	ais_debug_3("Ignoring...");
    }

    if(rc != 0) {
	do_ais_log(level, "Sending message to %s.%s failed (rc=%d)",
		   ais_dest(&(msg->host)), msg_type2text(dest), rc);
	log_ais_message(level, msg);
	return FALSE;
    }
    return TRUE;
}

int send_cluster_msg_raw(AIS_Message *ais_msg) 
{
    int rc = 0;
    struct iovec iovec;
    static uint32_t msg_id = 0;
    AIS_Message *bz2_msg = NULL;

    ENTER("");
    AIS_ASSERT(local_nodeid != 0);

    if(ais_msg->header.size != (sizeof(AIS_Message) + ais_data_len(ais_msg))) {
	ais_err("Repairing size mismatch: %u + %d = %d",
		(unsigned int)sizeof(AIS_Message),
		ais_data_len(ais_msg), ais_msg->header.size);
	ais_msg->header.size = sizeof(AIS_Message) + ais_data_len(ais_msg);
    }

    if(ais_msg->id == 0) {
	msg_id++;
	AIS_CHECK(msg_id != 0 /* detect wrap-around */,
		  msg_id++; ais_err("Message ID wrapped around"));
	ais_msg->id = msg_id;
    }
    
    ais_msg->header.id = SERVICE_ID_MAKE(CRM_SERVICE, 0);	

    ais_msg->sender.id = local_nodeid;
    ais_msg->sender.size = local_uname_len;
    memset(ais_msg->sender.uname, 0, MAX_NAME);
    memcpy(ais_msg->sender.uname, local_uname, ais_msg->sender.size);

    iovec.iov_base = (char *)ais_msg;
    iovec.iov_len = ais_msg->header.size;

#if 0
    if(ais_msg->is_compressed == FALSE && ais_msg->size > 1024) {
	char *compressed = NULL;
	unsigned int len = (ais_msg->size * 1.1) + 600; /* recomended size */
	
	ais_debug_2("Creating compressed message");
	ais_malloc0(compressed, len);
	
	rc = BZ2_bzBuffToBuffCompress(
	    compressed, &len, ais_msg->data, ais_msg->size, 3, 0, 30);
	
	if(rc != BZ_OK) {
	    ais_err("Compression failed: %d", rc);
	    ais_free(compressed);
	    goto send;  
	}

	ais_malloc0(bz2_msg, sizeof(AIS_Message) + len + 1);
	memcpy(bz2_msg, ais_msg, sizeof(AIS_Message));
	memcpy(bz2_msg->data, compressed, len);
	ais_free(compressed);

	bz2_msg->is_compressed = TRUE;
	bz2_msg->compressed_size = len;
	bz2_msg->header.size = sizeof(AIS_Message) + ais_data_len(bz2_msg);

	ais_debug("Compression details: %d -> %d",
		  bz2_msg->size, ais_data_len(bz2_msg));

	iovec.iov_base = (char *)bz2_msg;
	iovec.iov_len = bz2_msg->header.size;
    }    

  send:
#endif
    ais_debug_3("Sending message (size=%u)", (unsigned int)iovec.iov_len);
    rc = totempg_groups_mcast_joined (
	openais_group_handle, &iovec, 1, TOTEMPG_SAFE);

    if(rc == 0 && ais_msg->is_compressed == FALSE) {
	ais_debug_2("Message sent: %.80s", ais_msg->data);
    }
    
    AIS_CHECK(rc == 0, ais_err("Message not sent (%d)", rc));

    ais_free(bz2_msg);
    LEAVE("");
    return rc;	
}

#define min(x,y) (x)<(y)?(x):(y)

void send_cluster_id(void) 
{
    int rc = 0;
    int lpc = 0;
    int len = 0;
    struct iovec iovec;
    struct crm_identify_msg_s *msg = NULL;
    
    ENTER("");
    AIS_ASSERT(local_nodeid != 0);

    ais_malloc0(msg, sizeof(struct crm_identify_msg_s));
    msg->header.size = sizeof(struct crm_identify_msg_s);

    msg->id = local_nodeid;
    msg->header.id = SERVICE_ID_MAKE(CRM_SERVICE, 1);	

    len = min(local_uname_len, MAX_NAME-1);
    memset(msg->uname, 0, MAX_NAME);
    memcpy(msg->uname, local_uname, len);

    len = min(strlen(VERSION), MAX_NAME-1);
    memset(msg->version, 0, MAX_NAME);
    memcpy(msg->version, VERSION, len);
    
    msg->votes = 1;
    msg->pid = getpid();
    msg->processes = crm_proc_ais;

    for (lpc = 0; lpc < SIZEOF(crm_children); lpc++) {
	if(crm_children[lpc].pid != 0) {
	    msg->processes |= crm_children[lpc].flag;
	}
    }

    ais_debug("Local update: %u", local_nodeid);
    update_member(
	local_nodeid, membership_seq, msg->votes, msg->processes, NULL, NULL);

    iovec.iov_base = (char *)msg;
    iovec.iov_len = msg->header.size;
    
    rc = totempg_groups_mcast_joined (
	openais_group_handle, &iovec, 1, TOTEMPG_SAFE);

    AIS_CHECK(rc == 0, ais_err("Message not sent (%d)", rc));

    ais_free(msg);
    LEAVE("");
}<|MERGE_RESOLUTION|>--- conflicted
+++ resolved
@@ -372,28 +372,20 @@
     static gboolean need_init = TRUE;
     
     ENTER("");
-<<<<<<< HEAD
     if(need_init) {
 	need_init = FALSE;
 	crm_plugin_init(objdb);
     
 	pthread_create (&crm_wait_thread, NULL, crm_wait_dispatch, NULL);
-	
-	for (; lpc < SIZEOF(crm_children); lpc++) {
-	    spawn_child(&(crm_children[lpc]));
-	}
-=======
 
     mkdir(HA_VARRUNDIR, 750);
     mkdir(HA_VARRUNDIR"/crm", 750);
     chown(HA_VARRUNDIR"/crm", HA_CCMUID, HA_APIGID);
     chown(HA_VARRUNDIR, HA_CCMUID, HA_APIGID);
 	
-    pthread_create (&crm_wait_thread, NULL, crm_wait_dispatch, NULL);
-
-    for (; lpc < SIZEOF(crm_children); lpc++) {
-	spawn_child(&(crm_children[lpc]));
->>>>>>> f3ee818b
+	for (; lpc < SIZEOF(crm_children); lpc++) {
+	    spawn_child(&(crm_children[lpc]));
+	}
     }
     
     ais_info("CRM: Initialized");
