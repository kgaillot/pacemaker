--- conflicted
+++ resolved
@@ -86,59 +86,7 @@
             complist.append(self.fullcomplist[key])
 
         #self.complist = [ fullcomplist["pengine"] ]
-<<<<<<< HEAD
         return complist
-=======
-        return self.complist
-
-
-class crm_whitetank(crm_ais):
-    '''
-    The crm version 3 cluster manager class.
-    It implements the things we need to talk to and manipulate
-    crm clusters running on top of openais
-    '''
-    def __init__(self, Environment, randseed=None):
-        crm_ais.__init__(self, Environment, randseed=randseed)
-
-        self.update({
-            "Name"           : "crm-whitetank",
-            "StartCmd"       : "service openais start",
-            "StopCmd"        : "service openais stop",
-
-            "Pat:We_stopped"   : "%s.*openais.*pcmk_shutdown: Shutdown complete",
-            "Pat:They_stopped" : "%s crmd.*Node %s\[.*state is now lost",
-            "Pat:They_dead"    : "openais:.*Node %s is now: lost",
-
-            "Pat:ChildKilled"  : "%s openais.*Child process %s terminated with signal 9",
-            "Pat:ChildRespawn" : "%s openais.*Respawning failed child process: %s",
-            "Pat:ChildExit"    : "Child process .* exited",
-        })
-
-    def Components(self):
-        self.ais_components()
-
-        aisexec_ignore = [
-                    "error: ais_dispatch: Receiving message .* failed",
-                    "crmd.*I_ERROR.*crmd_cib_connection_destroy",
-                    "cib.*error: cib_cs_destroy: AIS connection terminated",
-                    #"crmd.*error: crm_ais_destroy: AIS connection terminated",
-                    "crmd.* Could not recover from internal error",
-                    "crmd.*I_TERMINATE.*do_recover",
-                    "attrd.*attrd_cs_destroy: Lost connection to Corosync service!",
-                    "stonithd.*error: Corosync connection terminated",
-            ]
-
-        aisexec_ignore.extend(self.common_ignore)
-
-        self.complist.append(Process(self, "aisexec", pats = [
-                    "error: ais_dispatch: AIS connection failed",
-                    "crmd.*error: do_exit: Could not recover from internal error",
-                    "pengine.*Scheduling Node .* for STONITH",
-                    "stonithd.*requests a STONITH operation RESET on node",
-                    "stonithd.*Succeeded to STONITH the node",
-                    ], badnews_ignore = aisexec_ignore))
->>>>>>> f6dcf47e
 
 
 class crm_cs_v0(crm_ais):
