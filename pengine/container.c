/* 
 * Copyright (C) 2004 Andrew Beekhof <andrew@beekhof.net>
 * 
 * This program is free software; you can redistribute it and/or
 * modify it under the terms of the GNU General Public
 * License as published by the Free Software Foundation; either
 * version 2 of the License, or (at your option) any later version.
 * 
 * This software is distributed in the hope that it will be useful,
 * but WITHOUT ANY WARRANTY; without even the implied warranty of
 * MERCHANTABILITY or FITNESS FOR A PARTICULAR PURPOSE.  See the GNU
 * General Public License for more details.
 * 
 * You should have received a copy of the GNU General Public
 * License along with this library; if not, write to the Free Software
 * Foundation, Inc., 51 Franklin St, Fifth Floor, Boston, MA  02110-1301  USA
 */

#include <crm_internal.h>

#include <crm/msg_xml.h>
#include <allocate.h>
#include <notif.h>
#include <utils.h>

#define VARIANT_CONTAINER 1
#include <lib/pengine/variant.h>

static bool
is_child_container_node(container_variant_data_t *data, pe_node_t *node)
{
    for (GListPtr gIter = data->tuples; gIter != NULL; gIter = gIter->next) {
        container_grouping_t *tuple = (container_grouping_t *)gIter->data;
        if(node->details == tuple->node->details) {
            return TRUE;
        }
    }
    return FALSE;
}

gint sort_clone_instance(gconstpointer a, gconstpointer b, gpointer data_set);
void distribute_children(resource_t *rsc, GListPtr children, GListPtr nodes,
                         int max, int per_host_max, pe_working_set_t * data_set);

node_t *
container_color(resource_t * rsc, node_t * prefer, pe_working_set_t * data_set)
{
    GListPtr containers = NULL;
    GListPtr nodes = NULL;
    container_variant_data_t *container_data = NULL;

    CRM_CHECK(rsc != NULL, return NULL);

    get_container_variant_data(container_data, rsc);

    set_bit(rsc->flags, pe_rsc_allocating);

    for (GListPtr gIter = container_data->tuples; gIter != NULL; gIter = gIter->next) {
        container_grouping_t *tuple = (container_grouping_t *)gIter->data;
        containers = g_list_append(containers, tuple->docker);
    }

    dump_node_scores(show_scores ? 0 : scores_log_level, rsc, __FUNCTION__, rsc->allowed_nodes);

    nodes = g_hash_table_get_values(rsc->allowed_nodes);
    nodes = g_list_sort_with_data(nodes, sort_node_weight, NULL);
    containers = g_list_sort_with_data(containers, sort_clone_instance, data_set);
    distribute_children(rsc, containers, nodes,
                        container_data->replicas, container_data->replicas_per_host, data_set);
    g_list_free(nodes);
    g_list_free(containers);

    for (GListPtr gIter = container_data->tuples; gIter != NULL; gIter = gIter->next) {
        container_grouping_t *tuple = (container_grouping_t *)gIter->data;

        CRM_ASSERT(tuple);
        if(tuple->ip) {
            tuple->ip->cmds->allocate(tuple->ip, prefer, data_set);
        }
        if(tuple->remote) {
            tuple->remote->cmds->allocate(tuple->remote, prefer, data_set);
        }

        // Explicitly allocate tuple->child before the container->child
        if(tuple->child) {
            pe_node_t *node = NULL;
            GHashTableIter iter;
            g_hash_table_iter_init(&iter, tuple->child->allowed_nodes);
            while (g_hash_table_iter_next(&iter, NULL, (gpointer *) & node)) {
                if(node->details != tuple->node->details) {
                    node->weight = -INFINITY;
                } else {
                    node->weight = INFINITY;
                }
            }

            set_bit(tuple->child->parent->flags, pe_rsc_allocating);
            tuple->child->cmds->allocate(tuple->child, tuple->node, data_set);
            clear_bit(tuple->child->parent->flags, pe_rsc_allocating);
        }
    }

    if(container_data->child) {
        pe_node_t *node = NULL;
        GHashTableIter iter;
        g_hash_table_iter_init(&iter, container_data->child->allowed_nodes);
        while (g_hash_table_iter_next(&iter, NULL, (gpointer *) & node)) {
            if(is_child_container_node(container_data, node)) {
                node->weight = 0;
            } else {
                node->weight = -INFINITY;
            }
        }
        container_data->child->cmds->allocate(container_data->child, prefer, data_set);
    }

    clear_bit(rsc->flags, pe_rsc_allocating);
    return NULL;
}

void
container_create_actions(resource_t * rsc, pe_working_set_t * data_set)
{
    container_variant_data_t *container_data = NULL;

    CRM_CHECK(rsc != NULL, return);

    get_container_variant_data(container_data, rsc);
    for (GListPtr gIter = container_data->tuples; gIter != NULL; gIter = gIter->next) {
        container_grouping_t *tuple = (container_grouping_t *)gIter->data;

        CRM_ASSERT(tuple);
        if(tuple->ip) {
            tuple->ip->cmds->create_actions(tuple->ip, data_set);
        }
        if(tuple->docker) {
            tuple->docker->cmds->create_actions(tuple->docker, data_set);
        }
        if(tuple->remote) {
            tuple->remote->cmds->create_actions(tuple->remote, data_set);
        }
    }

    if(container_data->child) {
        container_data->child->cmds->create_actions(container_data->child, data_set);
    }
}

void
container_internal_constraints(resource_t * rsc, pe_working_set_t * data_set)
{
    container_variant_data_t *container_data = NULL;

    CRM_CHECK(rsc != NULL, return);

    get_container_variant_data(container_data, rsc);
    for (GListPtr gIter = container_data->tuples; gIter != NULL; gIter = gIter->next) {
        container_grouping_t *tuple = (container_grouping_t *)gIter->data;

        CRM_ASSERT(tuple);
        if(tuple->docker) {
            tuple->docker->cmds->internal_constraints(tuple->docker, data_set);
        }

        if(tuple->ip) {
            tuple->ip->cmds->internal_constraints(tuple->ip, data_set);

            // Start ip then docker
            new_rsc_order(tuple->ip, RSC_START, tuple->docker, RSC_START,
                          pe_order_runnable_left|pe_order_preserve, data_set);
            new_rsc_order(tuple->docker, RSC_STOP, tuple->ip, RSC_STOP,
                          pe_order_implies_first|pe_order_preserve, data_set);

            rsc_colocation_new("ip-with-docker", NULL, INFINITY, tuple->ip, tuple->docker, NULL, NULL, data_set);
        }

        if(tuple->remote) {
            /* This handles ordering and colocating remote relative to docker
             * (via "resource-with-container"). Since IP is also ordered and
             * colocated relative to docker, we don't need to do anything
             * explicit here with IP.
             */
            tuple->remote->cmds->internal_constraints(tuple->remote, data_set);
<<<<<<< HEAD
            // Start docker then remote
            new_rsc_order(
                tuple->docker, RSC_START, tuple->remote, RSC_START, pe_order_runnable_left, data_set);
            new_rsc_order(
                tuple->remote, RSC_STOP, tuple->docker, RSC_STOP, pe_order_implies_first, data_set);

            if(tuple->ip) {
                rsc_colocation_new("remote-with-ip", NULL, INFINITY, tuple->remote, tuple->ip, NULL, NULL, data_set);
//            } else {
                // remote-with-docker is already handled in native_internal_constraints() by 'resource-with-container'
            }
=======
>>>>>>> 524251cb
        }

        if(tuple->child) {
            CRM_ASSERT(tuple->remote);

            // Start of the remote then child is implicit in the PE's remote logic
        }

    }

    if(container_data->child) {
        container_data->child->cmds->internal_constraints(container_data->child, data_set);
    }
}

void
container_rsc_colocation_lh(resource_t * rsc_lh, resource_t * rsc_rh, rsc_colocation_t * constraint)
{
    pe_err("Container %s cannot be colocated with anything", rsc_lh->id);
}

void
container_rsc_colocation_rh(resource_t * rsc_lh, resource_t * rsc_rh, rsc_colocation_t * constraint)
{
    pe_err("Container %s cannot be colocated with anything", rsc_rh->id);
}

enum pe_action_flags
container_action_flags(action_t * action, node_t * node)
{
    enum pe_action_flags flags = (pe_action_optional | pe_action_runnable | pe_action_pseudo);
    return flags;
}


enum pe_graph_flags
container_update_actions(action_t * first, action_t * then, node_t * node, enum pe_action_flags flags,
                     enum pe_action_flags filter, enum pe_ordering type)
{
    enum pe_graph_flags changed = pe_graph_none;
    return changed;
}

void
container_rsc_location(resource_t * rsc, rsc_to_node_t * constraint)
{
    GListPtr gIter = rsc->children;

    pe_rsc_trace(rsc, "Processing location constraint %s for %s", constraint->id, rsc->id);

    native_rsc_location(rsc, constraint);

    for (; gIter != NULL; gIter = gIter->next) {
        resource_t *child_rsc = (resource_t *) gIter->data;

        child_rsc->cmds->rsc_location(child_rsc, constraint);
    }
}

void
container_expand(resource_t * rsc, pe_working_set_t * data_set)
{
    container_variant_data_t *container_data = NULL;

    CRM_CHECK(rsc != NULL, return);

    get_container_variant_data(container_data, rsc);
    for (GListPtr gIter = container_data->tuples; gIter != NULL; gIter = gIter->next) {
        container_grouping_t *tuple = (container_grouping_t *)gIter->data;


        CRM_ASSERT(tuple);
        if (tuple->docker && tuple->remote && tuple->docker->allocated_to
            && fix_remote_addr(tuple->remote)) {

            // REMOTE_CONTAINER_HACK: Allow remote nodes that start containers with pacemaker remote inside
            xmlNode *nvpair = get_xpath_object("//nvpair[@name='addr']", tuple->remote->xml, LOG_ERR);

            g_hash_table_replace(tuple->remote->parameters, strdup("addr"), strdup(tuple->docker->allocated_to->details->uname));
            crm_xml_add(nvpair, "value", tuple->docker->allocated_to->details->uname);
        }
        if(tuple->ip) {
            tuple->ip->cmds->expand(tuple->ip, data_set);
        }
        if(tuple->child) {
            tuple->child->cmds->expand(tuple->child, data_set);
        }
        if(tuple->docker) {
            tuple->docker->cmds->expand(tuple->docker, data_set);
        }
        if(tuple->remote) {
            tuple->remote->cmds->expand(tuple->remote, data_set);
        }
    }
}

gboolean
container_create_probe(resource_t * rsc, node_t * node, action_t * complete,
                   gboolean force, pe_working_set_t * data_set)
{
    bool any_created = FALSE;
    container_variant_data_t *container_data = NULL;

    CRM_CHECK(rsc != NULL, return FALSE);

    get_container_variant_data(container_data, rsc);
    for (GListPtr gIter = container_data->tuples; gIter != NULL; gIter = gIter->next) {
        container_grouping_t *tuple = (container_grouping_t *)gIter->data;

        CRM_ASSERT(tuple);
        if(tuple->ip) {
            any_created |= tuple->ip->cmds->create_probe(tuple->ip, node, complete, force, data_set);
        }
        if(tuple->child && node->details == tuple->node->details) {
            any_created |= tuple->child->cmds->create_probe(tuple->child, node, complete, force, data_set);
        }
        if(tuple->docker) {
            bool created = tuple->docker->cmds->create_probe(tuple->docker, node, complete, force, data_set);

            if(created) {
                any_created = TRUE;
                /* If we're limited to one replica per host (due to
                 * the lack of an IP range probably), then we don't
                 * want any of our peer containers starting until
                 * we've established that no other copies are already
                 * running.
                 *
                 * Partly this is to ensure that replicas_per_host is
                 * observed, but also to ensure that the containers
                 * don't fail to start because the necessary port
                 * mappings (which won't include an IP for uniqueness)
                 * are already taken
                 */

                for (GListPtr tIter = container_data->tuples; tIter != NULL && container_data->replicas_per_host == 1; tIter = tIter->next) {
                    container_grouping_t *other = (container_grouping_t *)tIter->data;

                    if ((other != tuple) && (other != NULL)
                        && (other->docker != NULL)) {

                        custom_action_order(tuple->docker, generate_op_key(tuple->docker->id, RSC_STATUS, 0), NULL,
                                            other->docker, generate_op_key(other->docker->id, RSC_START, 0), NULL,
                                            pe_order_optional, data_set);
                    }
                }
            }
        }
        if(FALSE && tuple->remote) {
            // TODO: Needed?
            any_created |= tuple->remote->cmds->create_probe(tuple->remote, node, complete, force, data_set);
        }
    }
    return any_created;
}

void
container_append_meta(resource_t * rsc, xmlNode * xml)
{
}

GHashTable *
container_merge_weights(resource_t * rsc, const char *rhs, GHashTable * nodes, const char *attr,
                    float factor, enum pe_weights flags)
{
    return rsc_merge_weights(rsc, rhs, nodes, attr, factor, flags);
}

void container_LogActions(
    resource_t * rsc, pe_working_set_t * data_set, gboolean terminal)
{
    container_variant_data_t *container_data = NULL;

    CRM_CHECK(rsc != NULL, return);

    get_container_variant_data(container_data, rsc);
    for (GListPtr gIter = container_data->tuples; gIter != NULL; gIter = gIter->next) {
        container_grouping_t *tuple = (container_grouping_t *)gIter->data;

        CRM_ASSERT(tuple);
        if(tuple->ip) {
            LogActions(tuple->ip, data_set, terminal);
        }
        if(tuple->docker) {
            LogActions(tuple->docker, data_set, terminal);
        }
        if(tuple->remote) {
            LogActions(tuple->remote, data_set, terminal);
        }
        if(tuple->child) {
            LogActions(tuple->child, data_set, terminal);
        }
    }
}<|MERGE_RESOLUTION|>--- conflicted
+++ resolved
@@ -181,20 +181,6 @@
              * explicit here with IP.
              */
             tuple->remote->cmds->internal_constraints(tuple->remote, data_set);
-<<<<<<< HEAD
-            // Start docker then remote
-            new_rsc_order(
-                tuple->docker, RSC_START, tuple->remote, RSC_START, pe_order_runnable_left, data_set);
-            new_rsc_order(
-                tuple->remote, RSC_STOP, tuple->docker, RSC_STOP, pe_order_implies_first, data_set);
-
-            if(tuple->ip) {
-                rsc_colocation_new("remote-with-ip", NULL, INFINITY, tuple->remote, tuple->ip, NULL, NULL, data_set);
-//            } else {
-                // remote-with-docker is already handled in native_internal_constraints() by 'resource-with-container'
-            }
-=======
->>>>>>> 524251cb
         }
 
         if(tuple->child) {
