--- conflicted
+++ resolved
@@ -241,11 +241,7 @@
         CRM_LOG_ASSERT(node != NULL);
         if(node == NULL) { continue; };
 
-<<<<<<< HEAD
         score = node_list_attr_score(list2, attr, node_attribute_raw(node, attr));
-        new_score = merge_weights(factor * score, node->weight);
-=======
-        score = node_list_attr_score(list2, attr, g_hash_table_lookup(node->details->attrs, attr));
 
         weight_f = factor * score;
         /* Round the number */
@@ -253,7 +249,6 @@
         weight = (int)(weight_f < 0 ? weight_f - 0.5 : weight_f + 0.5);
 
         new_score = merge_weights(weight, node->weight);
->>>>>>> 20cffae1
 
         if (factor < 0 && score < 0) {
             /* Negative preference for a node with a negative score
@@ -2508,11 +2503,7 @@
 
         if(is_set(rsc->flags, pe_rsc_needs_unfencing)) {
             action_t *unfence = pe_fence_op(current, "on", TRUE, NULL, data_set);
-<<<<<<< HEAD
-            const char *unfenced = node_attribute_raw(current, XML_NODE_IS_UNFENCED);
-=======
-            const char *unfenced = g_hash_table_lookup(current->details->attrs, CRM_ATTR_UNFENCED);
->>>>>>> 20cffae1
+            const char *unfenced = node_attribute_raw(current, CRM_ATTR_UNFENCED);
 
             order_actions(stop, unfence, pe_order_implies_first);
             if (unfenced == NULL || safe_str_eq("0", unfenced)) {
@@ -2535,11 +2526,7 @@
 
     if(is_set(rsc->flags, pe_rsc_needs_unfencing)) {
         action_t *unfence = pe_fence_op(next, "on", TRUE, NULL, data_set);
-<<<<<<< HEAD
-        const char *unfenced = node_attribute_raw(next, XML_NODE_IS_UNFENCED);
-=======
-        const char *unfenced = g_hash_table_lookup(next->details->attrs, CRM_ATTR_UNFENCED);
->>>>>>> 20cffae1
+        const char *unfenced = node_attribute_raw(next, CRM_ATTR_UNFENCED);
 
         order_actions(unfence, start, pe_order_implies_then);
 
