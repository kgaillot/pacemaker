--- conflicted
+++ resolved
@@ -450,14 +450,14 @@
 }
 
 static const char *
-lookup_master_score(node_t *node, const char *name)
+lookup_master_score(resource_t * rsc, node_t *node, const char *name)
 {
     const char *attr_value = NULL;
 
     if (node && name) {
         char *attr_name = crm_strdup_printf("master-%s", name);
 
-        attr_value = g_hash_table_lookup(node->details->attrs, attr_name);
+        attr_value = node_attribute_calculated(node, attr_name, rsc);
         free(attr_name);
     }
     return attr_value;
@@ -533,13 +533,10 @@
         name = rsc->clone_name;
     }
 
-    attr_value = lookup_master_score(node, name);
+    attr_value = lookup_master_score(rsc, node, name);
     pe_rsc_trace(rsc, "master score for %s on %s = %s",
                  name, node->details->uname, crm_str(attr_value));
 
-<<<<<<< HEAD
-    attr_value = node_attribute_calculated(node, attr_name, rsc);
-=======
     if ((attr_value == NULL) && is_not_set(rsc->flags, pe_rsc_unique)) {
         /* If we don't have any LRM history yet, we won't have clone_name -- in
          * that case, for anonymous clones, try the resource name without any
@@ -547,14 +544,13 @@
          */
         name = clone_strip(rsc->id);
         if (strcmp(rsc->id, name)) {
-            attr_value = lookup_master_score(node, name);
+            attr_value = lookup_master_score(rsc, node, name);
             pe_rsc_trace(rsc, "stripped master score for %s on %s = %s",
                          name, node->details->uname, crm_str(attr_value));
         }
         free(name);
     }
 
->>>>>>> 20cffae1
     if (attr_value != NULL) {
         score = char2score(attr_value);
     }
