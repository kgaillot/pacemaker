--- conflicted
+++ resolved
@@ -154,12 +154,8 @@
         return action;
     }
 
-<<<<<<< HEAD
-    if(pe_rsc_is_clone(rsc) || rsc->parent == NULL) {
-=======
     if ((rsc->parent == NULL)
         || (pe_rsc_is_clone(rsc) && (rsc->parent->variant == pe_container))) {
->>>>>>> 27c7f414
         /* Only outermost resources have notification actions.
          * The exception is those in bundles.
          */
@@ -235,13 +231,9 @@
                                                  pe_action_optional, pe_order_implies_first);
 
         } else if (is_set(first_flags, pe_action_optional) == FALSE) {
-<<<<<<< HEAD
             pe_rsc_trace(first->rsc, "first unrunnable: %s (%d) then %s (%d)",
                          first->uuid, is_set(first_flags, pe_action_optional),
                          then->uuid, is_set(then_flags, pe_action_optional));
-=======
-            pe_rsc_trace(first->rsc, "first unrunnable: %s then %s", first->uuid, then->uuid);
->>>>>>> 27c7f414
             if (update_action_flags(first, pe_action_runnable | pe_action_clear, __FUNCTION__, __LINE__)) {
                 changed |= pe_graph_updated_first;
             }
@@ -544,13 +536,8 @@
 
         clear_bit(changed, pe_graph_updated_first);
 
-<<<<<<< HEAD
-        if (first->rsc != then->rsc && is_parent(then->rsc, first->rsc) == FALSE) {
-=======
         if (first->rsc && then->rsc && (first->rsc != then->rsc)
             && (is_parent(then->rsc, first->rsc) == FALSE)) {
-
->>>>>>> 27c7f414
             first = rsc_expand_action(first);
         }
         if (first != other->action) {
