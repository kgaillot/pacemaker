/* 
 * Copyright (C) 2004 Andrew Beekhof <andrew@beekhof.net>
 * 
 * This program is free software; you can redistribute it and/or
 * modify it under the terms of the GNU General Public
 * License as published by the Free Software Foundation; either
 * version 2.1 of the License, or (at your option) any later version.
 * 
 * This software is distributed in the hope that it will be useful,
 * but WITHOUT ANY WARRANTY; without even the implied warranty of
 * MERCHANTABILITY or FITNESS FOR A PARTICULAR PURPOSE.  See the GNU
 * General Public License for more details.
 * 
 * You should have received a copy of the GNU General Public
 * License along with this library; if not, write to the Free Software
 * Foundation, Inc., 59 Temple Place, Suite 330, Boston, MA  02111-1307  USA
 */

#include <crm_internal.h>

#include <sys/param.h>
#include <crm/crm.h>
#include <crm/cib.h>
#include <crm/msg_xml.h>
#include <crm/common/xml.h>
#include <crm/common/msg.h>

#include <glib.h>

#include <allocate.h>
#include <lib/pengine/utils.h>
#include <utils.h>

gboolean update_action(action_t *action);

gboolean
update_action_states(GListPtr actions)
{
	crm_debug_2("Updating %d actions", g_list_length(actions));
	slist_iter(
		action, action_t, actions, lpc,

		update_action(action);
		);

	return TRUE;
}

gboolean
update_action(action_t *action)
{
	int local_type = 0;
	int default_log_level = LOG_DEBUG_3;
	int log_level = default_log_level;
	gboolean changed = FALSE;

	do_crm_log(log_level, "Processing action %s: %s %s %s",
		   action->uuid,
		   action->optional?"optional":"required",
		   action->runnable?"runnable":"unrunnable",
		   action->pseudo?"pseudo":action->task);
	
	slist_iter(
		other, action_wrapper_t, action->actions_before, lpc,

		gboolean other_changed = FALSE;
		node_t *node = other->action->node;
		resource_t *other_rsc = other->action->rsc;
		enum rsc_role_e other_role = RSC_ROLE_UNKNOWN;

		if(other_rsc) {
		    other_role = other_rsc->fns->state(other_rsc, TRUE);
		}

		if(other->type & pe_order_test) {
		    log_level = LOG_NOTICE;
		    do_crm_log(log_level, "Processing action %s: %s %s %s",
			       action->uuid,
			       action->optional?"optional":"required",
			       action->runnable?"runnable":"unrunnable",
			       action->pseudo?"pseudo":action->task);
		} else {
		    log_level = default_log_level;
		}

		do_crm_log(log_level, "   Checking action %s: %s %s %s (flags=0x%.6x)",
			   other->action->uuid,
			   other->action->optional?"optional":"required",
			   other->action->runnable?"runnable":"unrunnable",
			   other->action->pseudo?"pseudo":other->action->task,
			   other->type);

		local_type = other->type;

		if((local_type & pe_order_demote_stop)
		   && other->action->pseudo == FALSE
		   && other_role > RSC_ROLE_SLAVE
		   && node != NULL
		   && node->details->online) {
		    local_type |= pe_order_implies_left;
		    do_crm_log(log_level,"Upgrading demote->stop constraint to implies_left");
		}

		if((local_type & pe_order_demote)
		   && other->action->pseudo == FALSE
		   && other_role > RSC_ROLE_SLAVE
		   && node != NULL
		   && node->details->online) {
		    local_type |= pe_order_runnable_left;
		    do_crm_log(log_level,"Upgrading restart constraint to runnable_left");
		}

		if((local_type & pe_order_complex_right)
		   && action->optional
		   && other->action->optional == FALSE
		   && (local_type ^ pe_order_complex_right) != pe_order_optional) {
		    local_type |= pe_order_implies_right;
		    do_crm_log(log_level,"Upgrading complex constraint to implies_right");
		}

		if((local_type & pe_order_complex_left)
		   && action->optional == FALSE
		   && other->action->optional
		   && (local_type ^ pe_order_complex_left) != pe_order_optional) {
		    local_type |= pe_order_implies_left;
		    do_crm_log(log_level,"Upgrading complex constraint to implies_left");
		}
		
		if((local_type & pe_order_shutdown)
		   && action->optional
		   && other->action->optional == FALSE
		   && is_set(other_rsc->flags, pe_rsc_shutdown)) {
		    action->optional = FALSE;
		    changed = TRUE;
		    do_crm_log(log_level-1,
			       "   * Marking action %s manditory because of %s (complex)",
			       action->uuid, other->action->uuid);
		}
		
		if((local_type & pe_order_restart)
		   && other_role > RSC_ROLE_STOPPED) {

		    if(other_rsc->variant == pe_native) {
			local_type |= pe_order_implies_left;
			do_crm_log(log_level,"Upgrading restart constraint to implies_left");
		    }
		    
		    if(other->action->optional
		       && other->action->runnable
		       && action->runnable == FALSE) {
			do_crm_log(log_level-1,
				   "   * Marking action %s manditory because %s is unrunnable",
				   other->action->uuid, action->uuid);
			other->action->optional = FALSE;
			set_bit(other_rsc->flags, pe_rsc_shutdown);
			other_changed = TRUE;
		    } 
		}

		if((local_type & pe_order_runnable_left)
			&& other->action->runnable == FALSE) {
			if(other->action->implied_by_stonith) {
				do_crm_log(log_level, "Ignoring un-runnable - implied_by_stonith");

			} else if(action->runnable == FALSE) {
				do_crm_log(log_level+1, "Already un-runnable");
				
			} else {
				action->runnable = FALSE;
				do_crm_log(log_level-1,
					   "   * Marking action %s un-runnable because of %s",
					   action->uuid, other->action->uuid);
				changed = TRUE;
			}
		}

		if((local_type & pe_order_runnable_right)
			&& action->runnable == FALSE) {
			if(action->pseudo) {
				do_crm_log(log_level, "Ignoring un-runnable - pseudo");

			} else if(other->action->runnable == FALSE) {
				do_crm_log(log_level+1, "Already un-runnable");
				
			} else {
				other->action->runnable = FALSE;
				do_crm_log(log_level-1,
					   "   * Marking action %s un-runnable because of %s",
					   other->action->uuid, action->uuid);
				other_changed = TRUE;
			}
		}		

		if(local_type & pe_order_implies_left) {
			if(other->action->optional == FALSE) {
				/* nothing to do */
				do_crm_log(log_level+1, "      Ignoring implies left - redundant");
				
			} else if(safe_str_eq(other->action->task, RSC_STOP)
				  && other_role == RSC_ROLE_STOPPED) {
				do_crm_log(log_level-1, "      Ignoring implies left - %s already stopped",
					other_rsc->id);

			} else if((local_type & pe_order_demote)
				  && other_rsc->role < RSC_ROLE_MASTER) {
			    do_crm_log(log_level-1, "      Ignoring implies left - %s already demoted",
				       other_rsc->id);
			    
			} else if(action->optional == FALSE) {
				other->action->optional = FALSE;
				do_crm_log(log_level-1,
					   "   * (implies left) Marking action %s mandatory because of %s",
					   other->action->uuid, action->uuid);
				other_changed = TRUE;
				
			} else {
				do_crm_log(log_level, "      Ignoring implies left");
			}
		}
		
		if(local_type & pe_order_implies_left_printed) {
		    if(other->action->optional == TRUE
		       && other->action->print_always == FALSE) {
			if(action->optional == FALSE
			   || (other->action->pseudo && action->print_always)) {
			    other_changed = TRUE;
			    other->action->print_always = TRUE;
			    do_crm_log(log_level-1,
				       "   * (implies left) Ensuring action %s is included because of %s",
				       other->action->uuid, action->uuid);
			}
		    }
		}

		if(local_type & pe_order_implies_right) {
			if(action->optional == FALSE) {
				/* nothing to do */
				do_crm_log(log_level+1, "      Ignoring implies right - redundant");

			} else if(other->action->optional == FALSE) {
				action->optional = FALSE;
				do_crm_log(log_level-1,
					   "   * (implies right) Marking action %s mandatory because of %s",
					   action->uuid, other->action->uuid);
				changed = TRUE;
				
			} else {
				do_crm_log(log_level, "      Ignoring implies right");
			}
		}

		if(local_type & pe_order_implies_right_printed) {
		    if(action->optional == TRUE
		       && action->print_always == FALSE) {
			if(other->action->optional == FALSE
			   || (action->pseudo && other->action->print_always)) {
			    changed = TRUE;
			    action->print_always = TRUE;
			    do_crm_log(log_level-1,
				       "   * (implies right) Ensuring action %s is included because of %s",
				       action->uuid, other->action->uuid);
			}
		    }
		}

		if(other_changed) {
			do_crm_log(log_level, "%s changed, processing after list", other->action->uuid);
			update_action(other->action);
			slist_iter(
				before_other, action_wrapper_t, other->action->actions_after, lpc2,
				do_crm_log(log_level, "%s changed, processing %s", other->action->uuid, before_other->action->uuid);
				update_action(before_other->action);
				);
			slist_iter(
				before_other, action_wrapper_t, other->action->actions_before, lpc2,
				do_crm_log(log_level, "%s changed, processing %s", other->action->uuid, before_other->action->uuid);
				update_action(before_other->action);
				);
		}
		
		);

	if(changed) {
		update_action(action);
		do_crm_log(log_level, "%s changed, processing after list", action->uuid);
		slist_iter(
			other, action_wrapper_t, action->actions_after, lpc,
			do_crm_log(log_level, "%s changed, processing %s", action->uuid, other->action->uuid);
			update_action(other->action);
			);
		do_crm_log(log_level, "%s changed, processing before list", action->uuid);
		slist_iter(
			other, action_wrapper_t, action->actions_before, lpc,
			do_crm_log(log_level, "%s changed, processing %s", action->uuid, other->action->uuid);
			update_action(other->action);
			);
	}
	
	return FALSE;
}


gboolean
shutdown_constraints(
	node_t *node, action_t *shutdown_op, pe_working_set_t *data_set)
{
	/* add the stop to the before lists so it counts as a pre-req
	 * for the shutdown
	 */
	slist_iter(
		rsc, resource_t, node->details->running_rsc, lpc,

		if(is_not_set(rsc->flags, pe_rsc_managed)) {
			continue;
		}
		
		custom_action_order(
			rsc, stop_key(rsc), NULL,
			NULL, crm_strdup(CRM_OP_SHUTDOWN), shutdown_op,
			pe_order_implies_left, data_set);

		);	

	return TRUE;	
}

gboolean
stonith_constraints(
	node_t *node, action_t *stonith_op, pe_working_set_t *data_set)
{
	CRM_CHECK(stonith_op != NULL, return FALSE);
	
	/*
	 * Make sure the stonith OP occurs before we start any shared resources
	 */
	if(stonith_op != NULL) {
		slist_iter(
			rsc, resource_t, data_set->resources, lpc,
			rsc->cmds->stonith_ordering(rsc, stonith_op, data_set);
			);
	}
	
	/* add the stonith OP as a stop pre-req and the mark the stop
	 * as a pseudo op - since its now redundant
	 */
	
	return TRUE;
}

static void dup_attr(gpointer key, gpointer value, gpointer user_data)
{
	g_hash_table_replace(user_data, crm_strdup(key), crm_strdup(value));
}

xmlNode *
action2xml(action_t *action, gboolean as_input)
{
	gboolean needs_node_info = TRUE;
	xmlNode * action_xml = NULL;
	xmlNode * args_xml = NULL;
	char *action_id_s = NULL;
	
	if(action == NULL) {
		return NULL;
	}

	crm_debug_4("Dumping action %d as XML", action->id);
	if(safe_str_eq(action->task, CRM_OP_FENCE)) {
		action_xml = create_xml_node(NULL, XML_GRAPH_TAG_CRM_EVENT);
/* 		needs_node_info = FALSE; */
		
	} else if(safe_str_eq(action->task, CRM_OP_SHUTDOWN)) {
		action_xml = create_xml_node(NULL, XML_GRAPH_TAG_CRM_EVENT);

	} else if(safe_str_eq(action->task, CRM_OP_LRM_REFRESH)) {
		action_xml = create_xml_node(NULL, XML_GRAPH_TAG_CRM_EVENT);

/* 	} else if(safe_str_eq(action->task, RSC_PROBED)) { */
/* 		action_xml = create_xml_node(NULL, XML_GRAPH_TAG_CRM_EVENT); */

	} else if(action->pseudo) {
		action_xml = create_xml_node(NULL, XML_GRAPH_TAG_PSEUDO_EVENT);
		needs_node_info = FALSE;

	} else {
		action_xml = create_xml_node(NULL, XML_GRAPH_TAG_RSC_OP);
	}

	action_id_s = crm_itoa(action->id);
	crm_xml_add(action_xml, XML_ATTR_ID, action_id_s);
	crm_free(action_id_s);
	
	crm_xml_add(action_xml, XML_LRM_ATTR_TASK, action->task);
	if(action->rsc != NULL && action->rsc->clone_name != NULL) {
		char *clone_key = NULL;
		const char *interval_s = g_hash_table_lookup(action->meta, "interval");
		int interval = crm_parse_int(interval_s, "0");

		if(safe_str_eq(action->task, RSC_NOTIFY)) {			
			const char *n_type = g_hash_table_lookup(
				action->extra, crm_meta_name("notify_type"));
			const char *n_task = g_hash_table_lookup(
				action->extra, crm_meta_name("notify_operation"));
			CRM_CHECK(n_type != NULL, ;);
			CRM_CHECK(n_task != NULL, ;);
			clone_key = generate_notify_key(action->rsc->clone_name, n_type, n_task);
			
		} else {
			clone_key = generate_op_key(action->rsc->clone_name, action->task, interval);
		}
		
		crm_xml_add(action_xml, XML_LRM_ATTR_TASK_KEY, clone_key);
		crm_xml_add(action_xml, "internal_"XML_LRM_ATTR_TASK_KEY, action->uuid);
		crm_free(clone_key);
		
	} else {
		crm_xml_add(action_xml, XML_LRM_ATTR_TASK_KEY, action->uuid);
	}
	
	if(needs_node_info && action->node != NULL) {
		crm_xml_add(action_xml, XML_LRM_ATTR_TARGET,
			    action->node->details->uname);

		crm_xml_add(action_xml, XML_LRM_ATTR_TARGET_UUID,
			    action->node->details->id);		
	}

	if(action->failure_is_fatal == FALSE) {
		add_hash_param(action->meta,
			       XML_ATTR_TE_ALLOWFAIL, XML_BOOLEAN_TRUE);
	}
	
	if(as_input) {
		return action_xml;
	}

	if(action->notify_keys != NULL) {
		g_hash_table_foreach(
			action->notify_keys, dup_attr, action->meta);
	}
	if(action->rsc != NULL && action->pseudo == FALSE) {
		int lpc = 0;
		
		xmlNode *rsc_xml = create_xml_node(
			action_xml, crm_element_name(action->rsc->xml));

		const char *attr_list[] = {
			XML_AGENT_ATTR_CLASS,
			XML_AGENT_ATTR_PROVIDER,
			XML_ATTR_TYPE
		};

		if(action->rsc->clone_name != NULL) {
			crm_debug("Using clone name %s for %s", action->rsc->clone_name, action->rsc->id);
			crm_xml_add(rsc_xml, XML_ATTR_ID, action->rsc->clone_name);
			crm_xml_add(rsc_xml, XML_ATTR_ID_LONG, action->rsc->id);

		} else {
			crm_xml_add(rsc_xml, XML_ATTR_ID, action->rsc->id);
			crm_xml_add(rsc_xml, XML_ATTR_ID_LONG, action->rsc->long_name);
		}
		
		for(lpc = 0; lpc < DIMOF(attr_list); lpc++) {
			crm_xml_add(rsc_xml, attr_list[lpc],
				    g_hash_table_lookup(action->rsc->meta, attr_list[lpc]));
		}
	}

	args_xml = create_xml_node(NULL, XML_TAG_ATTRS);
	crm_xml_add(args_xml, XML_ATTR_CRM_VERSION, CRM_FEATURE_SET);

	g_hash_table_foreach(action->extra, hash2field, args_xml);
	if(action->rsc != NULL && safe_str_neq(action->task, RSC_STOP)) {
		g_hash_table_foreach(action->rsc->parameters, hash2smartfield, args_xml);
	}

	g_hash_table_foreach(action->meta, hash2metafield, args_xml);
	if(action->rsc != NULL) {
		int lpc = 0;
		char *value = NULL;
		const char *key = NULL;
		const char *meta_list[] = {
			XML_RSC_ATTR_UNIQUE,
			XML_RSC_ATTR_INCARNATION,
			XML_RSC_ATTR_INCARNATION_MAX,
			XML_RSC_ATTR_INCARNATION_NODEMAX,
			XML_RSC_ATTR_MASTER_MAX,
			XML_RSC_ATTR_MASTER_NODEMAX,
		};
		
		for(lpc = 0; lpc < DIMOF(meta_list); lpc++) {
		    key = meta_list[lpc];
		    value = g_hash_table_lookup(action->rsc->meta, key);
		    if(value != NULL) {
			char *key_copy = crm_strdup(key); /* fucking glib */
			hash2metafield(key_copy, value, args_xml);
			crm_free(key_copy);
		    }
		}
	}

	sorted_xml(args_xml, action_xml, FALSE);	
	crm_log_xml_debug_4(action_xml, "dumped action");
	free_xml(args_xml);
	
	return action_xml;
}

static gboolean
should_dump_action(action_t *action) 
{
	int log_filter = LOG_DEBUG_5;

	CRM_CHECK(action != NULL, return FALSE);

	if(action->dumped) {
		do_crm_log(log_filter, "action %d (%s) was already dumped",
			    action->id, action->uuid);
		return FALSE;

	} else if(action->runnable == FALSE) {
		do_crm_log(log_filter, "action %d (%s) was not runnable",
			    action->id, action->uuid);
		return FALSE;

	} else if(action->optional && action->print_always == FALSE) {
		do_crm_log(log_filter, "action %d (%s) was optional",
			    action->id, action->uuid);
		return FALSE;

	} else if(action->rsc != NULL
		  && is_not_set(action->rsc->flags, pe_rsc_managed)) {
		const char * interval = NULL;
		interval = g_hash_table_lookup(action->meta, XML_LRM_ATTR_INTERVAL);

		/* make sure probes and recurring monitors go through */
<<<<<<< HEAD
		if(safe_str_neq(action->task, RSC_STATUS) && interval == NULL) {
			pe_warn("action %d (%s) was for an unmanaged resource (%s)",
				action->id, action->uuid, action->rsc->id);
=======
		if(safe_str_neq(action->task, CRMD_ACTION_STATUS) && interval == NULL) {
		    do_crm_log(log_filter, "action %d (%s) was for an unmanaged resource (%s)",
			       action->id, action->uuid, action->rsc->id);
>>>>>>> 17aace13
			return FALSE;
		}
	}
	
	if(action->pseudo
	   || safe_str_eq(action->task,  CRM_OP_FENCE)
	   || safe_str_eq(action->task,  CRM_OP_SHUTDOWN)) {
		/* skip the next checks */
		return TRUE;
	}	

	if(action->node == NULL) {
		pe_err("action %d (%s) was not allocated",
		       action->id, action->uuid);
		log_action(LOG_DEBUG, "Unallocated action", action, FALSE);
		return FALSE;
		
	} else if(action->node->details->online == FALSE) {
		pe_err("action %d was (%s) scheduled for offline node",
		       action->id, action->uuid);
		log_action(LOG_DEBUG, "Action for offline node", action, FALSE);
		return FALSE;
#if 0
		/* but this would also affect resources that can be safely
		 *  migrated before a fencing op
		 */
	} else if(action->node->details->unclean == FALSE) {
		pe_err("action %d was (%s) scheduled for unclean node",
		       action->id, action->uuid);
		log_action(LOG_DEBUG, "Action for unclean node", action, FALSE);
		return FALSE;
#endif
	}
	return TRUE;
}

/* lowest to highest */
static gint sort_action_id(gconstpointer a, gconstpointer b)
{
	const action_wrapper_t *action_wrapper2 = (const action_wrapper_t*)a;
	const action_wrapper_t *action_wrapper1 = (const action_wrapper_t*)b;

	if(a == NULL) { return 1; }
	if(b == NULL) { return -1; }
  
	if(action_wrapper1->action->id > action_wrapper2->action->id) {
		return -1;
	}
	
	if(action_wrapper1->action->id < action_wrapper2->action->id) {
		return 1;
	}
	return 0;
}

static gboolean
should_dump_input(int last_action, action_t *action, action_wrapper_t *wrapper)
{
    int type = wrapper->type;
    int log_dump = LOG_DEBUG_3;
    int log_filter = LOG_DEBUG_3;
    
    type &= ~pe_order_implies_left_printed;
    type &= ~pe_order_implies_right_printed;
    type &= ~pe_order_optional;
    
    wrapper->state = pe_link_not_dumped;	
    if(last_action == wrapper->action->id) {
	do_crm_log(log_filter, "Input (%d) %s duplicated for %s",
		   wrapper->action->id, wrapper->action->uuid, action->uuid);
	wrapper->state = pe_link_dup;
	return FALSE;
	
    } else if(wrapper->type == pe_order_none) {
	do_crm_log(log_filter, "Input (%d) %s suppressed for %s",
		   wrapper->action->id, wrapper->action->uuid, action->uuid);
	return FALSE;

    } else if(wrapper->action->runnable == FALSE
	      && type == pe_order_none) {
	do_crm_log(log_filter, "Input (%d) %s optional (ordering) for %s",
		   wrapper->action->id, wrapper->action->uuid, action->uuid);
	return FALSE;

    } else if(action->pseudo
	      && (wrapper->type & pe_order_stonith_stop)) {
	do_crm_log(log_filter, "Input (%d) %s suppressed for %s",
		   wrapper->action->id, wrapper->action->uuid, action->uuid);
	return FALSE;

    } else if(wrapper->action->dumped || should_dump_action(wrapper->action)) {
	do_crm_log(log_dump, "Input (%d) %s should be dumped for %s",
		   wrapper->action->id, wrapper->action->uuid, action->uuid);
	goto dump;

#if 0
    } if(wrapper->action->runnable
	 && wrapper->action->pseudo
	 && wrapper->action->rsc->variant != pe_native) {
	do_crm_log(LOG_CRIT, "Input (%d) %s should be dumped for %s",
		   wrapper->action->id, wrapper->action->uuid, action->uuid);
	goto dump;
#endif
    } else if(wrapper->action->optional == TRUE && wrapper->action->print_always == FALSE) {
	do_crm_log(log_filter, "Input (%d) %s optional for %s",
		   wrapper->action->id, wrapper->action->uuid, action->uuid);
    do_crm_log(log_filter, "Input (%d) %s n=%p p=%d r=%d o=%d a=%d f=0x%.6x",
	       wrapper->action->id,
	       wrapper->action->uuid,
	       wrapper->action->node,
	       wrapper->action->pseudo,
	       wrapper->action->runnable,
	       wrapper->action->optional,
	       wrapper->action->print_always,
	       wrapper->type);
	return FALSE;
    } 
	
  dump:
    do_crm_log(log_dump, "Input (%d) %s n=%p p=%d r=%d o=%d a=%d f=0x%.6x dumped for %s",
	       wrapper->action->id,
	       wrapper->action->uuid,
	       wrapper->action->node,
	       wrapper->action->pseudo,
	       wrapper->action->runnable,      
	       wrapper->action->optional,
	       wrapper->action->print_always,
	       wrapper->type,      
	       action->uuid);
    return TRUE;
}
		   
void
graph_element_from_action(action_t *action, pe_working_set_t *data_set)
{
	int last_action = -1;
	int synapse_priority = 0;
	xmlNode * syn = NULL;
	xmlNode * set = NULL;
	xmlNode * in  = NULL;
	xmlNode * input = NULL;
	xmlNode * xml_action = NULL;

	if(should_dump_action(action) == FALSE) {
		return;
	}
	
	action->dumped = TRUE;
	
	syn = create_xml_node(data_set->graph, "synapse");
	set = create_xml_node(syn, "action_set");
	in  = create_xml_node(syn, "inputs");

	crm_xml_add_int(syn, XML_ATTR_ID, data_set->num_synapse);
	data_set->num_synapse++;

	if(action->rsc != NULL) {
		synapse_priority = action->rsc->priority;
	}
	if(action->priority > synapse_priority) {
		synapse_priority = action->priority;
	}
	if(synapse_priority > 0) {
		crm_xml_add_int(syn, XML_CIB_ATTR_PRIORITY, synapse_priority);
	}
	
	xml_action = action2xml(action, FALSE);
	add_node_nocopy(set, crm_element_name(xml_action), xml_action);

	action->actions_before = g_list_sort(
		action->actions_before, sort_action_id);
	
	slist_iter(wrapper,action_wrapper_t,action->actions_before,lpc,

		   if(should_dump_input(last_action, action, wrapper) == FALSE) {
		       continue;
		   }

		   wrapper->state = pe_link_dumped;	
		   CRM_CHECK(last_action < wrapper->action->id, ;);
		   last_action = wrapper->action->id;
		   input = create_xml_node(in, "trigger");
		   
		   xml_action = action2xml(wrapper->action, TRUE);
		   add_node_nocopy(input, crm_element_name(xml_action), xml_action);
		);
}
<|MERGE_RESOLUTION|>--- conflicted
+++ resolved
@@ -534,15 +534,9 @@
 		interval = g_hash_table_lookup(action->meta, XML_LRM_ATTR_INTERVAL);
 
 		/* make sure probes and recurring monitors go through */
-<<<<<<< HEAD
 		if(safe_str_neq(action->task, RSC_STATUS) && interval == NULL) {
-			pe_warn("action %d (%s) was for an unmanaged resource (%s)",
-				action->id, action->uuid, action->rsc->id);
-=======
-		if(safe_str_neq(action->task, CRMD_ACTION_STATUS) && interval == NULL) {
 		    do_crm_log(log_filter, "action %d (%s) was for an unmanaged resource (%s)",
 			       action->id, action->uuid, action->rsc->id);
->>>>>>> 17aace13
 			return FALSE;
 		}
 	}
