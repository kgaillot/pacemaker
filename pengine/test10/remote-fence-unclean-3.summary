
Current cluster status:
Online: [ overcloud-controller-0 overcloud-controller-1 overcloud-controller-2 ]
RemoteOFFLINE: [ overcloud-novacompute-0 ]
Containers: [ galera-bundle-0:galera-bundle-docker-0 galera-bundle-1:galera-bundle-docker-1 galera-bundle-2:galera-bundle-docker-2 rabbitmq-bundle-0:rabbitmq-bundle-docker-0 rabbitmq-bundle-1:rabbitmq-bundle-docker-1 rabbitmq-bundle-2:rabbitmq-bundle-docker-2 redis-bundle-0:redis-bundle-docker-0 redis-bundle-1:redis-bundle-docker-1 redis-bundle-2:redis-bundle-docker-2 ]

 fence1	(stonith:fence_xvm):	Stopped
 overcloud-novacompute-0	(ocf::pacemaker:remote):	FAILED overcloud-controller-0
 Docker container set: rabbitmq-bundle [192.168.24.1:8787/tripleoupstream/centos-binary-rabbitmq:latest]
   rabbitmq-bundle-0	(ocf::heartbeat:rabbitmq-cluster):	Started overcloud-controller-0
   rabbitmq-bundle-1	(ocf::heartbeat:rabbitmq-cluster):	Started overcloud-controller-1
   rabbitmq-bundle-2	(ocf::heartbeat:rabbitmq-cluster):	Started overcloud-controller-2
 Docker container set: galera-bundle [192.168.24.1:8787/tripleoupstream/centos-binary-mariadb:latest]
   galera-bundle-0	(ocf::heartbeat:galera):	Master overcloud-controller-0
   galera-bundle-1	(ocf::heartbeat:galera):	Master overcloud-controller-1
   galera-bundle-2	(ocf::heartbeat:galera):	Master overcloud-controller-2
 Docker container set: redis-bundle [192.168.24.1:8787/tripleoupstream/centos-binary-redis:latest]
   redis-bundle-0	(ocf::heartbeat:redis):	Master overcloud-controller-0
   redis-bundle-1	(ocf::heartbeat:redis):	Slave overcloud-controller-1
   redis-bundle-2	(ocf::heartbeat:redis):	Slave overcloud-controller-2
 ip-192.168.24.9	(ocf::heartbeat:IPaddr2):	Started overcloud-controller-0
 ip-10.0.0.7	(ocf::heartbeat:IPaddr2):	Started overcloud-controller-1
 ip-172.16.2.4	(ocf::heartbeat:IPaddr2):	Started overcloud-controller-2
 ip-172.16.2.8	(ocf::heartbeat:IPaddr2):	Started overcloud-controller-0
 ip-172.16.1.9	(ocf::heartbeat:IPaddr2):	Started overcloud-controller-1
 ip-172.16.3.9	(ocf::heartbeat:IPaddr2):	Started overcloud-controller-2
 Docker container set: haproxy-bundle [192.168.24.1:8787/tripleoupstream/centos-binary-haproxy:latest]
   haproxy-bundle-docker-0	(ocf::heartbeat:docker):	Started overcloud-controller-0
   haproxy-bundle-docker-1	(ocf::heartbeat:docker):	Started overcloud-controller-1
   haproxy-bundle-docker-2	(ocf::heartbeat:docker):	Started overcloud-controller-2
 Docker container: openstack-cinder-volume [192.168.24.1:8787/tripleoupstream/centos-binary-cinder-volume:latest]
   openstack-cinder-volume-docker-0	(ocf::heartbeat:docker):	Started overcloud-controller-0
 Docker container: openstack-cinder-backup [192.168.24.1:8787/tripleoupstream/centos-binary-cinder-backup:latest]
   openstack-cinder-backup-docker-0	(ocf::heartbeat:docker):	Started overcloud-controller-1

Transition Summary:
 * Fence (reboot) overcloud-novacompute-0 'the connection is unrecoverable'
 * Start   fence1	(overcloud-controller-0)
 * Stop    overcloud-novacompute-0	(overcloud-controller-0)

Executing cluster transition:
 * Resource action: fence1          monitor on overcloud-controller-2
 * Resource action: fence1          monitor on overcloud-controller-1
 * Resource action: fence1          monitor on overcloud-controller-0
 * Resource action: overcloud-novacompute-0 stop on overcloud-controller-0
<<<<<<< HEAD
 * Resource action: rabbitmq-bundle-0 monitor on overcloud-controller-2
 * Resource action: rabbitmq-bundle-0 monitor on overcloud-controller-1
 * Resource action: rabbitmq-bundle-1 monitor on overcloud-controller-2
 * Resource action: rabbitmq-bundle-1 monitor on overcloud-controller-0
 * Resource action: rabbitmq-bundle-2 monitor on overcloud-controller-1
 * Resource action: rabbitmq-bundle-2 monitor on overcloud-controller-0
 * Resource action: galera-bundle-0 monitor on overcloud-controller-2
 * Resource action: galera-bundle-0 monitor on overcloud-controller-1
 * Resource action: galera-bundle-1 monitor on overcloud-controller-2
 * Resource action: galera-bundle-1 monitor on overcloud-controller-0
 * Resource action: galera-bundle-2 monitor on overcloud-controller-1
 * Resource action: galera-bundle-2 monitor on overcloud-controller-0
 * Resource action: redis-bundle-0  monitor on overcloud-controller-2
 * Resource action: redis-bundle-0  monitor on overcloud-controller-1
 * Resource action: redis-bundle-1  monitor on overcloud-controller-2
 * Resource action: redis-bundle-1  monitor on overcloud-controller-0
 * Resource action: redis-bundle-2  monitor on overcloud-controller-1
 * Resource action: redis-bundle-2  monitor on overcloud-controller-0
=======
 * Fencing overcloud-novacompute-0 (reboot)
 * Pseudo action:   stonith_complete
>>>>>>> 20cffae1
 * Pseudo action:   all_stopped
 * Resource action: fence1          start on overcloud-controller-0
 * Resource action: fence1          monitor=60000 on overcloud-controller-0

Revised cluster status:
Online: [ overcloud-controller-0 overcloud-controller-1 overcloud-controller-2 ]
RemoteOFFLINE: [ overcloud-novacompute-0 ]
Containers: [ galera-bundle-0:galera-bundle-docker-0 galera-bundle-1:galera-bundle-docker-1 galera-bundle-2:galera-bundle-docker-2 rabbitmq-bundle-0:rabbitmq-bundle-docker-0 rabbitmq-bundle-1:rabbitmq-bundle-docker-1 rabbitmq-bundle-2:rabbitmq-bundle-docker-2 redis-bundle-0:redis-bundle-docker-0 redis-bundle-1:redis-bundle-docker-1 redis-bundle-2:redis-bundle-docker-2 ]

 fence1	(stonith:fence_xvm):	Started overcloud-controller-0
 overcloud-novacompute-0	(ocf::pacemaker:remote):	Stopped
 Docker container set: rabbitmq-bundle [192.168.24.1:8787/tripleoupstream/centos-binary-rabbitmq:latest]
   rabbitmq-bundle-0	(ocf::heartbeat:rabbitmq-cluster):	Started overcloud-controller-0
   rabbitmq-bundle-1	(ocf::heartbeat:rabbitmq-cluster):	Started overcloud-controller-1
   rabbitmq-bundle-2	(ocf::heartbeat:rabbitmq-cluster):	Started overcloud-controller-2
 Docker container set: galera-bundle [192.168.24.1:8787/tripleoupstream/centos-binary-mariadb:latest]
   galera-bundle-0	(ocf::heartbeat:galera):	Master overcloud-controller-0
   galera-bundle-1	(ocf::heartbeat:galera):	Master overcloud-controller-1
   galera-bundle-2	(ocf::heartbeat:galera):	Master overcloud-controller-2
 Docker container set: redis-bundle [192.168.24.1:8787/tripleoupstream/centos-binary-redis:latest]
   redis-bundle-0	(ocf::heartbeat:redis):	Master overcloud-controller-0
   redis-bundle-1	(ocf::heartbeat:redis):	Slave overcloud-controller-1
   redis-bundle-2	(ocf::heartbeat:redis):	Slave overcloud-controller-2
 ip-192.168.24.9	(ocf::heartbeat:IPaddr2):	Started overcloud-controller-0
 ip-10.0.0.7	(ocf::heartbeat:IPaddr2):	Started overcloud-controller-1
 ip-172.16.2.4	(ocf::heartbeat:IPaddr2):	Started overcloud-controller-2
 ip-172.16.2.8	(ocf::heartbeat:IPaddr2):	Started overcloud-controller-0
 ip-172.16.1.9	(ocf::heartbeat:IPaddr2):	Started overcloud-controller-1
 ip-172.16.3.9	(ocf::heartbeat:IPaddr2):	Started overcloud-controller-2
 Docker container set: haproxy-bundle [192.168.24.1:8787/tripleoupstream/centos-binary-haproxy:latest]
   haproxy-bundle-docker-0	(ocf::heartbeat:docker):	Started overcloud-controller-0
   haproxy-bundle-docker-1	(ocf::heartbeat:docker):	Started overcloud-controller-1
   haproxy-bundle-docker-2	(ocf::heartbeat:docker):	Started overcloud-controller-2
 Docker container: openstack-cinder-volume [192.168.24.1:8787/tripleoupstream/centos-binary-cinder-volume:latest]
   openstack-cinder-volume-docker-0	(ocf::heartbeat:docker):	Started overcloud-controller-0
 Docker container: openstack-cinder-backup [192.168.24.1:8787/tripleoupstream/centos-binary-cinder-backup:latest]
   openstack-cinder-backup-docker-0	(ocf::heartbeat:docker):	Started overcloud-controller-1
<|MERGE_RESOLUTION|>--- conflicted
+++ resolved
@@ -43,7 +43,6 @@
  * Resource action: fence1          monitor on overcloud-controller-1
  * Resource action: fence1          monitor on overcloud-controller-0
  * Resource action: overcloud-novacompute-0 stop on overcloud-controller-0
-<<<<<<< HEAD
  * Resource action: rabbitmq-bundle-0 monitor on overcloud-controller-2
  * Resource action: rabbitmq-bundle-0 monitor on overcloud-controller-1
  * Resource action: rabbitmq-bundle-1 monitor on overcloud-controller-2
@@ -62,10 +61,8 @@
  * Resource action: redis-bundle-1  monitor on overcloud-controller-0
  * Resource action: redis-bundle-2  monitor on overcloud-controller-1
  * Resource action: redis-bundle-2  monitor on overcloud-controller-0
-=======
  * Fencing overcloud-novacompute-0 (reboot)
  * Pseudo action:   stonith_complete
->>>>>>> 20cffae1
  * Pseudo action:   all_stopped
  * Resource action: fence1          start on overcloud-controller-0
  * Resource action: fence1          monitor=60000 on overcloud-controller-0
