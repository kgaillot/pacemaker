<transition_graph cluster-delay="60s" stonith-timeout="60s" failed-stop-offset="INFINITY" failed-start-offset="INFINITY"  transition_id="0">
  <synapse id="0">
    <action_set>
<<<<<<< HEAD
      <rsc_op id="65" operation="monitor" operation_key="fence1_monitor_60000" on_node="overcloud-controller-0" on_node_uuid="1">
=======
      <rsc_op id="48" operation="monitor" operation_key="fence1_monitor_60000" on_node="overcloud-controller-0" on_node_uuid="1">
>>>>>>> 20cffae1
        <primitive id="fence1" class="stonith" type="fence_xvm"/>
        <attributes CRM_meta_interval="60000" CRM_meta_name="monitor" CRM_meta_on_node="overcloud-controller-0" CRM_meta_on_node_uuid="1" CRM_meta_timeout="20000"  multicast_address="225.0.0.2"/>
      </rsc_op>
    </action_set>
    <inputs>
      <trigger>
<<<<<<< HEAD
        <rsc_op id="64" operation="start" operation_key="fence1_start_0" on_node="overcloud-controller-0" on_node_uuid="1"/>
=======
        <rsc_op id="47" operation="start" operation_key="fence1_start_0" on_node="overcloud-controller-0" on_node_uuid="1"/>
>>>>>>> 20cffae1
      </trigger>
    </inputs>
  </synapse>
  <synapse id="1">
    <action_set>
<<<<<<< HEAD
      <rsc_op id="64" operation="start" operation_key="fence1_start_0" on_node="overcloud-controller-0" on_node_uuid="1">
=======
      <rsc_op id="47" operation="start" operation_key="fence1_start_0" on_node="overcloud-controller-0" on_node_uuid="1">
>>>>>>> 20cffae1
        <primitive id="fence1" class="stonith" type="fence_xvm"/>
        <attributes CRM_meta_on_node="overcloud-controller-0" CRM_meta_on_node_uuid="1" CRM_meta_timeout="20000"  multicast_address="225.0.0.2"/>
      </rsc_op>
    </action_set>
    <inputs>
      <trigger>
        <pseudo_event id="42" operation="all_stopped" operation_key="all_stopped"/>
      </trigger>
      <trigger>
        <rsc_op id="43" operation="monitor" operation_key="fence1_monitor_0" on_node="overcloud-controller-0" on_node_uuid="1"/>
      </trigger>
      <trigger>
        <rsc_op id="50" operation="monitor" operation_key="fence1_monitor_0" on_node="overcloud-controller-1" on_node_uuid="2"/>
      </trigger>
      <trigger>
        <rsc_op id="57" operation="monitor" operation_key="fence1_monitor_0" on_node="overcloud-controller-2" on_node_uuid="3"/>
      </trigger>
    </inputs>
  </synapse>
  <synapse id="2">
    <action_set>
      <rsc_op id="57" operation="monitor" operation_key="fence1_monitor_0" on_node="overcloud-controller-2" on_node_uuid="3">
        <primitive id="fence1" class="stonith" type="fence_xvm"/>
        <attributes CRM_meta_on_node="overcloud-controller-2" CRM_meta_on_node_uuid="3" CRM_meta_op_target_rc="7" CRM_meta_timeout="20000"  multicast_address="225.0.0.2"/>
      </rsc_op>
    </action_set>
    <inputs/>
  </synapse>
  <synapse id="3">
    <action_set>
      <rsc_op id="50" operation="monitor" operation_key="fence1_monitor_0" on_node="overcloud-controller-1" on_node_uuid="2">
        <primitive id="fence1" class="stonith" type="fence_xvm"/>
        <attributes CRM_meta_on_node="overcloud-controller-1" CRM_meta_on_node_uuid="2" CRM_meta_op_target_rc="7" CRM_meta_timeout="20000"  multicast_address="225.0.0.2"/>
      </rsc_op>
    </action_set>
    <inputs/>
  </synapse>
  <synapse id="4">
    <action_set>
      <rsc_op id="43" operation="monitor" operation_key="fence1_monitor_0" on_node="overcloud-controller-0" on_node_uuid="1">
        <primitive id="fence1" class="stonith" type="fence_xvm"/>
        <attributes CRM_meta_on_node="overcloud-controller-0" CRM_meta_on_node_uuid="1" CRM_meta_op_target_rc="7" CRM_meta_timeout="20000"  multicast_address="225.0.0.2"/>
      </rsc_op>
    </action_set>
    <inputs/>
  </synapse>
  <synapse id="5">
    <action_set>
      <rsc_op id="30" operation="stop" operation_key="overcloud-novacompute-0_stop_0" on_node="overcloud-controller-0" on_node_uuid="1">
        <primitive id="overcloud-novacompute-0" class="ocf" provider="pacemaker" type="remote"/>
        <attributes CRM_meta_name="stop" CRM_meta_on_node="overcloud-controller-0" CRM_meta_on_node_uuid="1" CRM_meta_timeout="60000"  reconnect_interval="240"/>
        <downed>
          <node id="overcloud-novacompute-0"/>
        </downed>
      </rsc_op>
    </action_set>
    <inputs/>
  </synapse>
  <synapse id="6">
    <action_set>
<<<<<<< HEAD
      <rsc_op id="58" operation="monitor" operation_key="rabbitmq-bundle-0_monitor_0" on_node="overcloud-controller-2" on_node_uuid="3">
        <primitive id="rabbitmq-bundle-0" class="ocf" provider="pacemaker" type="remote"/>
        <attributes CRM_meta_container="rabbitmq-bundle-docker-0" CRM_meta_on_node="overcloud-controller-2" CRM_meta_on_node_uuid="3" CRM_meta_op_target_rc="7" CRM_meta_timeout="20000" addr="overcloud-controller-0"  port="3121"/>
      </rsc_op>
    </action_set>
    <inputs/>
  </synapse>
  <synapse id="7">
    <action_set>
      <rsc_op id="51" operation="monitor" operation_key="rabbitmq-bundle-0_monitor_0" on_node="overcloud-controller-1" on_node_uuid="2">
        <primitive id="rabbitmq-bundle-0" class="ocf" provider="pacemaker" type="remote"/>
        <attributes CRM_meta_container="rabbitmq-bundle-docker-0" CRM_meta_on_node="overcloud-controller-1" CRM_meta_on_node_uuid="2" CRM_meta_op_target_rc="7" CRM_meta_timeout="20000" addr="overcloud-controller-0"  port="3121"/>
      </rsc_op>
=======
      <pseudo_event id="209" operation="stonith_complete" operation_key="stonith_complete">
        <attributes />
      </pseudo_event>
    </action_set>
    <inputs>
      <trigger>
        <crm_event id="46" operation="stonith" operation_key="stonith-overcloud-novacompute-0-reboot" on_node="overcloud-novacompute-0" on_node_uuid="overcloud-novacompute-0"/>
      </trigger>
    </inputs>
  </synapse>
  <synapse id="7">
    <action_set>
      <crm_event id="46" operation="stonith" operation_key="stonith-overcloud-novacompute-0-reboot" on_node="overcloud-novacompute-0" on_node_uuid="overcloud-novacompute-0">
        <attributes CRM_meta_compute_role="true" CRM_meta_on_node="overcloud-novacompute-0" CRM_meta_on_node_uuid="overcloud-novacompute-0" CRM_meta_stonith_action="reboot" />
        <downed>
          <node id="overcloud-novacompute-0"/>
        </downed>
      </crm_event>
>>>>>>> 20cffae1
    </action_set>
    <inputs/>
  </synapse>
  <synapse id="8">
    <action_set>
<<<<<<< HEAD
      <rsc_op id="59" operation="monitor" operation_key="rabbitmq-bundle-1_monitor_0" on_node="overcloud-controller-2" on_node_uuid="3">
        <primitive id="rabbitmq-bundle-1" class="ocf" provider="pacemaker" type="remote"/>
        <attributes CRM_meta_container="rabbitmq-bundle-docker-1" CRM_meta_on_node="overcloud-controller-2" CRM_meta_on_node_uuid="3" CRM_meta_op_target_rc="7" CRM_meta_timeout="20000" addr="overcloud-controller-1"  port="3121"/>
      </rsc_op>
    </action_set>
    <inputs/>
  </synapse>
  <synapse id="9">
    <action_set>
      <rsc_op id="44" operation="monitor" operation_key="rabbitmq-bundle-1_monitor_0" on_node="overcloud-controller-0" on_node_uuid="1">
        <primitive id="rabbitmq-bundle-1" class="ocf" provider="pacemaker" type="remote"/>
        <attributes CRM_meta_container="rabbitmq-bundle-docker-1" CRM_meta_on_node="overcloud-controller-0" CRM_meta_on_node_uuid="1" CRM_meta_op_target_rc="7" CRM_meta_timeout="20000" addr="overcloud-controller-1"  port="3121"/>
      </rsc_op>
    </action_set>
    <inputs/>
  </synapse>
  <synapse id="10">
    <action_set>
      <rsc_op id="52" operation="monitor" operation_key="rabbitmq-bundle-2_monitor_0" on_node="overcloud-controller-1" on_node_uuid="2">
        <primitive id="rabbitmq-bundle-2" class="ocf" provider="pacemaker" type="remote"/>
        <attributes CRM_meta_container="rabbitmq-bundle-docker-2" CRM_meta_on_node="overcloud-controller-1" CRM_meta_on_node_uuid="2" CRM_meta_op_target_rc="7" CRM_meta_timeout="20000" addr="overcloud-controller-2"  port="3121"/>
      </rsc_op>
    </action_set>
    <inputs/>
  </synapse>
  <synapse id="11">
    <action_set>
      <rsc_op id="45" operation="monitor" operation_key="rabbitmq-bundle-2_monitor_0" on_node="overcloud-controller-0" on_node_uuid="1">
        <primitive id="rabbitmq-bundle-2" class="ocf" provider="pacemaker" type="remote"/>
        <attributes CRM_meta_container="rabbitmq-bundle-docker-2" CRM_meta_on_node="overcloud-controller-0" CRM_meta_on_node_uuid="1" CRM_meta_op_target_rc="7" CRM_meta_timeout="20000" addr="overcloud-controller-2"  port="3121"/>
      </rsc_op>
    </action_set>
    <inputs/>
  </synapse>
  <synapse id="12">
    <action_set>
      <rsc_op id="60" operation="monitor" operation_key="galera-bundle-0_monitor_0" on_node="overcloud-controller-2" on_node_uuid="3">
        <primitive id="galera-bundle-0" class="ocf" provider="pacemaker" type="remote"/>
        <attributes CRM_meta_container="galera-bundle-docker-0" CRM_meta_on_node="overcloud-controller-2" CRM_meta_on_node_uuid="3" CRM_meta_op_target_rc="7" CRM_meta_timeout="20000" addr="overcloud-controller-0"  port="3123"/>
      </rsc_op>
    </action_set>
    <inputs/>
  </synapse>
  <synapse id="13">
    <action_set>
      <rsc_op id="53" operation="monitor" operation_key="galera-bundle-0_monitor_0" on_node="overcloud-controller-1" on_node_uuid="2">
        <primitive id="galera-bundle-0" class="ocf" provider="pacemaker" type="remote"/>
        <attributes CRM_meta_container="galera-bundle-docker-0" CRM_meta_on_node="overcloud-controller-1" CRM_meta_on_node_uuid="2" CRM_meta_op_target_rc="7" CRM_meta_timeout="20000" addr="overcloud-controller-0"  port="3123"/>
      </rsc_op>
    </action_set>
    <inputs/>
  </synapse>
  <synapse id="14">
    <action_set>
      <rsc_op id="61" operation="monitor" operation_key="galera-bundle-1_monitor_0" on_node="overcloud-controller-2" on_node_uuid="3">
        <primitive id="galera-bundle-1" class="ocf" provider="pacemaker" type="remote"/>
        <attributes CRM_meta_container="galera-bundle-docker-1" CRM_meta_on_node="overcloud-controller-2" CRM_meta_on_node_uuid="3" CRM_meta_op_target_rc="7" CRM_meta_timeout="20000" addr="overcloud-controller-1"  port="3123"/>
      </rsc_op>
    </action_set>
    <inputs/>
  </synapse>
  <synapse id="15">
    <action_set>
      <rsc_op id="46" operation="monitor" operation_key="galera-bundle-1_monitor_0" on_node="overcloud-controller-0" on_node_uuid="1">
        <primitive id="galera-bundle-1" class="ocf" provider="pacemaker" type="remote"/>
        <attributes CRM_meta_container="galera-bundle-docker-1" CRM_meta_on_node="overcloud-controller-0" CRM_meta_on_node_uuid="1" CRM_meta_op_target_rc="7" CRM_meta_timeout="20000" addr="overcloud-controller-1"  port="3123"/>
      </rsc_op>
    </action_set>
    <inputs/>
  </synapse>
  <synapse id="16">
    <action_set>
      <rsc_op id="54" operation="monitor" operation_key="galera-bundle-2_monitor_0" on_node="overcloud-controller-1" on_node_uuid="2">
        <primitive id="galera-bundle-2" class="ocf" provider="pacemaker" type="remote"/>
        <attributes CRM_meta_container="galera-bundle-docker-2" CRM_meta_on_node="overcloud-controller-1" CRM_meta_on_node_uuid="2" CRM_meta_op_target_rc="7" CRM_meta_timeout="20000" addr="overcloud-controller-2"  port="3123"/>
      </rsc_op>
    </action_set>
    <inputs/>
  </synapse>
  <synapse id="17">
    <action_set>
      <rsc_op id="47" operation="monitor" operation_key="galera-bundle-2_monitor_0" on_node="overcloud-controller-0" on_node_uuid="1">
        <primitive id="galera-bundle-2" class="ocf" provider="pacemaker" type="remote"/>
        <attributes CRM_meta_container="galera-bundle-docker-2" CRM_meta_on_node="overcloud-controller-0" CRM_meta_on_node_uuid="1" CRM_meta_op_target_rc="7" CRM_meta_timeout="20000" addr="overcloud-controller-2"  port="3123"/>
      </rsc_op>
    </action_set>
    <inputs/>
  </synapse>
  <synapse id="18">
    <action_set>
      <rsc_op id="62" operation="monitor" operation_key="redis-bundle-0_monitor_0" on_node="overcloud-controller-2" on_node_uuid="3">
        <primitive id="redis-bundle-0" class="ocf" provider="pacemaker" type="remote"/>
        <attributes CRM_meta_container="redis-bundle-docker-0" CRM_meta_on_node="overcloud-controller-2" CRM_meta_on_node_uuid="3" CRM_meta_op_target_rc="7" CRM_meta_timeout="20000" addr="overcloud-controller-0"  port="3124"/>
      </rsc_op>
    </action_set>
    <inputs/>
  </synapse>
  <synapse id="19">
    <action_set>
      <rsc_op id="55" operation="monitor" operation_key="redis-bundle-0_monitor_0" on_node="overcloud-controller-1" on_node_uuid="2">
        <primitive id="redis-bundle-0" class="ocf" provider="pacemaker" type="remote"/>
        <attributes CRM_meta_container="redis-bundle-docker-0" CRM_meta_on_node="overcloud-controller-1" CRM_meta_on_node_uuid="2" CRM_meta_op_target_rc="7" CRM_meta_timeout="20000" addr="overcloud-controller-0"  port="3124"/>
      </rsc_op>
    </action_set>
    <inputs/>
  </synapse>
  <synapse id="20">
    <action_set>
      <rsc_op id="63" operation="monitor" operation_key="redis-bundle-1_monitor_0" on_node="overcloud-controller-2" on_node_uuid="3">
        <primitive id="redis-bundle-1" class="ocf" provider="pacemaker" type="remote"/>
        <attributes CRM_meta_container="redis-bundle-docker-1" CRM_meta_on_node="overcloud-controller-2" CRM_meta_on_node_uuid="3" CRM_meta_op_target_rc="7" CRM_meta_timeout="20000" addr="overcloud-controller-1"  port="3124"/>
      </rsc_op>
    </action_set>
    <inputs/>
  </synapse>
  <synapse id="21">
    <action_set>
      <rsc_op id="48" operation="monitor" operation_key="redis-bundle-1_monitor_0" on_node="overcloud-controller-0" on_node_uuid="1">
        <primitive id="redis-bundle-1" class="ocf" provider="pacemaker" type="remote"/>
        <attributes CRM_meta_container="redis-bundle-docker-1" CRM_meta_on_node="overcloud-controller-0" CRM_meta_on_node_uuid="1" CRM_meta_op_target_rc="7" CRM_meta_timeout="20000" addr="overcloud-controller-1"  port="3124"/>
      </rsc_op>
    </action_set>
    <inputs/>
  </synapse>
  <synapse id="22">
    <action_set>
      <rsc_op id="56" operation="monitor" operation_key="redis-bundle-2_monitor_0" on_node="overcloud-controller-1" on_node_uuid="2">
        <primitive id="redis-bundle-2" class="ocf" provider="pacemaker" type="remote"/>
        <attributes CRM_meta_container="redis-bundle-docker-2" CRM_meta_on_node="overcloud-controller-1" CRM_meta_on_node_uuid="2" CRM_meta_op_target_rc="7" CRM_meta_timeout="20000" addr="overcloud-controller-2"  port="3124"/>
      </rsc_op>
    </action_set>
    <inputs/>
  </synapse>
  <synapse id="23">
    <action_set>
      <rsc_op id="49" operation="monitor" operation_key="redis-bundle-2_monitor_0" on_node="overcloud-controller-0" on_node_uuid="1">
        <primitive id="redis-bundle-2" class="ocf" provider="pacemaker" type="remote"/>
        <attributes CRM_meta_container="redis-bundle-docker-2" CRM_meta_on_node="overcloud-controller-0" CRM_meta_on_node_uuid="1" CRM_meta_op_target_rc="7" CRM_meta_timeout="20000" addr="overcloud-controller-2"  port="3124"/>
      </rsc_op>
    </action_set>
    <inputs/>
  </synapse>
  <synapse id="24">
    <action_set>
=======
>>>>>>> 20cffae1
      <pseudo_event id="42" operation="all_stopped" operation_key="all_stopped">
        <attributes />
      </pseudo_event>
    </action_set>
    <inputs>
      <trigger>
        <rsc_op id="30" operation="stop" operation_key="overcloud-novacompute-0_stop_0" on_node="overcloud-controller-0" on_node_uuid="1"/>
      </trigger>
      <trigger>
        <pseudo_event id="209" operation="stonith_complete" operation_key="stonith_complete"/>
      </trigger>
    </inputs>
  </synapse>
</transition_graph><|MERGE_RESOLUTION|>--- conflicted
+++ resolved
@@ -1,32 +1,20 @@
 <transition_graph cluster-delay="60s" stonith-timeout="60s" failed-stop-offset="INFINITY" failed-start-offset="INFINITY"  transition_id="0">
   <synapse id="0">
     <action_set>
-<<<<<<< HEAD
-      <rsc_op id="65" operation="monitor" operation_key="fence1_monitor_60000" on_node="overcloud-controller-0" on_node_uuid="1">
-=======
-      <rsc_op id="48" operation="monitor" operation_key="fence1_monitor_60000" on_node="overcloud-controller-0" on_node_uuid="1">
->>>>>>> 20cffae1
+      <rsc_op id="66" operation="monitor" operation_key="fence1_monitor_60000" on_node="overcloud-controller-0" on_node_uuid="1">
         <primitive id="fence1" class="stonith" type="fence_xvm"/>
         <attributes CRM_meta_interval="60000" CRM_meta_name="monitor" CRM_meta_on_node="overcloud-controller-0" CRM_meta_on_node_uuid="1" CRM_meta_timeout="20000"  multicast_address="225.0.0.2"/>
       </rsc_op>
     </action_set>
     <inputs>
       <trigger>
-<<<<<<< HEAD
-        <rsc_op id="64" operation="start" operation_key="fence1_start_0" on_node="overcloud-controller-0" on_node_uuid="1"/>
-=======
-        <rsc_op id="47" operation="start" operation_key="fence1_start_0" on_node="overcloud-controller-0" on_node_uuid="1"/>
->>>>>>> 20cffae1
+        <rsc_op id="65" operation="start" operation_key="fence1_start_0" on_node="overcloud-controller-0" on_node_uuid="1"/>
       </trigger>
     </inputs>
   </synapse>
   <synapse id="1">
     <action_set>
-<<<<<<< HEAD
-      <rsc_op id="64" operation="start" operation_key="fence1_start_0" on_node="overcloud-controller-0" on_node_uuid="1">
-=======
-      <rsc_op id="47" operation="start" operation_key="fence1_start_0" on_node="overcloud-controller-0" on_node_uuid="1">
->>>>>>> 20cffae1
+      <rsc_op id="65" operation="start" operation_key="fence1_start_0" on_node="overcloud-controller-0" on_node_uuid="1">
         <primitive id="fence1" class="stonith" type="fence_xvm"/>
         <attributes CRM_meta_on_node="overcloud-controller-0" CRM_meta_on_node_uuid="1" CRM_meta_timeout="20000"  multicast_address="225.0.0.2"/>
       </rsc_op>
@@ -87,7 +75,6 @@
   </synapse>
   <synapse id="6">
     <action_set>
-<<<<<<< HEAD
       <rsc_op id="58" operation="monitor" operation_key="rabbitmq-bundle-0_monitor_0" on_node="overcloud-controller-2" on_node_uuid="3">
         <primitive id="rabbitmq-bundle-0" class="ocf" provider="pacemaker" type="remote"/>
         <attributes CRM_meta_container="rabbitmq-bundle-docker-0" CRM_meta_on_node="overcloud-controller-2" CRM_meta_on_node_uuid="3" CRM_meta_op_target_rc="7" CRM_meta_timeout="20000" addr="overcloud-controller-0"  port="3121"/>
@@ -101,178 +88,178 @@
         <primitive id="rabbitmq-bundle-0" class="ocf" provider="pacemaker" type="remote"/>
         <attributes CRM_meta_container="rabbitmq-bundle-docker-0" CRM_meta_on_node="overcloud-controller-1" CRM_meta_on_node_uuid="2" CRM_meta_op_target_rc="7" CRM_meta_timeout="20000" addr="overcloud-controller-0"  port="3121"/>
       </rsc_op>
-=======
-      <pseudo_event id="209" operation="stonith_complete" operation_key="stonith_complete">
+    </action_set>
+    <inputs/>
+  </synapse>
+  <synapse id="8">
+    <action_set>
+      <rsc_op id="59" operation="monitor" operation_key="rabbitmq-bundle-1_monitor_0" on_node="overcloud-controller-2" on_node_uuid="3">
+        <primitive id="rabbitmq-bundle-1" class="ocf" provider="pacemaker" type="remote"/>
+        <attributes CRM_meta_container="rabbitmq-bundle-docker-1" CRM_meta_on_node="overcloud-controller-2" CRM_meta_on_node_uuid="3" CRM_meta_op_target_rc="7" CRM_meta_timeout="20000" addr="overcloud-controller-1"  port="3121"/>
+      </rsc_op>
+    </action_set>
+    <inputs/>
+  </synapse>
+  <synapse id="9">
+    <action_set>
+      <rsc_op id="44" operation="monitor" operation_key="rabbitmq-bundle-1_monitor_0" on_node="overcloud-controller-0" on_node_uuid="1">
+        <primitive id="rabbitmq-bundle-1" class="ocf" provider="pacemaker" type="remote"/>
+        <attributes CRM_meta_container="rabbitmq-bundle-docker-1" CRM_meta_on_node="overcloud-controller-0" CRM_meta_on_node_uuid="1" CRM_meta_op_target_rc="7" CRM_meta_timeout="20000" addr="overcloud-controller-1"  port="3121"/>
+      </rsc_op>
+    </action_set>
+    <inputs/>
+  </synapse>
+  <synapse id="10">
+    <action_set>
+      <rsc_op id="52" operation="monitor" operation_key="rabbitmq-bundle-2_monitor_0" on_node="overcloud-controller-1" on_node_uuid="2">
+        <primitive id="rabbitmq-bundle-2" class="ocf" provider="pacemaker" type="remote"/>
+        <attributes CRM_meta_container="rabbitmq-bundle-docker-2" CRM_meta_on_node="overcloud-controller-1" CRM_meta_on_node_uuid="2" CRM_meta_op_target_rc="7" CRM_meta_timeout="20000" addr="overcloud-controller-2"  port="3121"/>
+      </rsc_op>
+    </action_set>
+    <inputs/>
+  </synapse>
+  <synapse id="11">
+    <action_set>
+      <rsc_op id="45" operation="monitor" operation_key="rabbitmq-bundle-2_monitor_0" on_node="overcloud-controller-0" on_node_uuid="1">
+        <primitive id="rabbitmq-bundle-2" class="ocf" provider="pacemaker" type="remote"/>
+        <attributes CRM_meta_container="rabbitmq-bundle-docker-2" CRM_meta_on_node="overcloud-controller-0" CRM_meta_on_node_uuid="1" CRM_meta_op_target_rc="7" CRM_meta_timeout="20000" addr="overcloud-controller-2"  port="3121"/>
+      </rsc_op>
+    </action_set>
+    <inputs/>
+  </synapse>
+  <synapse id="12">
+    <action_set>
+      <rsc_op id="60" operation="monitor" operation_key="galera-bundle-0_monitor_0" on_node="overcloud-controller-2" on_node_uuid="3">
+        <primitive id="galera-bundle-0" class="ocf" provider="pacemaker" type="remote"/>
+        <attributes CRM_meta_container="galera-bundle-docker-0" CRM_meta_on_node="overcloud-controller-2" CRM_meta_on_node_uuid="3" CRM_meta_op_target_rc="7" CRM_meta_timeout="20000" addr="overcloud-controller-0"  port="3123"/>
+      </rsc_op>
+    </action_set>
+    <inputs/>
+  </synapse>
+  <synapse id="13">
+    <action_set>
+      <rsc_op id="53" operation="monitor" operation_key="galera-bundle-0_monitor_0" on_node="overcloud-controller-1" on_node_uuid="2">
+        <primitive id="galera-bundle-0" class="ocf" provider="pacemaker" type="remote"/>
+        <attributes CRM_meta_container="galera-bundle-docker-0" CRM_meta_on_node="overcloud-controller-1" CRM_meta_on_node_uuid="2" CRM_meta_op_target_rc="7" CRM_meta_timeout="20000" addr="overcloud-controller-0"  port="3123"/>
+      </rsc_op>
+    </action_set>
+    <inputs/>
+  </synapse>
+  <synapse id="14">
+    <action_set>
+      <rsc_op id="61" operation="monitor" operation_key="galera-bundle-1_monitor_0" on_node="overcloud-controller-2" on_node_uuid="3">
+        <primitive id="galera-bundle-1" class="ocf" provider="pacemaker" type="remote"/>
+        <attributes CRM_meta_container="galera-bundle-docker-1" CRM_meta_on_node="overcloud-controller-2" CRM_meta_on_node_uuid="3" CRM_meta_op_target_rc="7" CRM_meta_timeout="20000" addr="overcloud-controller-1"  port="3123"/>
+      </rsc_op>
+    </action_set>
+    <inputs/>
+  </synapse>
+  <synapse id="15">
+    <action_set>
+      <rsc_op id="46" operation="monitor" operation_key="galera-bundle-1_monitor_0" on_node="overcloud-controller-0" on_node_uuid="1">
+        <primitive id="galera-bundle-1" class="ocf" provider="pacemaker" type="remote"/>
+        <attributes CRM_meta_container="galera-bundle-docker-1" CRM_meta_on_node="overcloud-controller-0" CRM_meta_on_node_uuid="1" CRM_meta_op_target_rc="7" CRM_meta_timeout="20000" addr="overcloud-controller-1"  port="3123"/>
+      </rsc_op>
+    </action_set>
+    <inputs/>
+  </synapse>
+  <synapse id="16">
+    <action_set>
+      <rsc_op id="54" operation="monitor" operation_key="galera-bundle-2_monitor_0" on_node="overcloud-controller-1" on_node_uuid="2">
+        <primitive id="galera-bundle-2" class="ocf" provider="pacemaker" type="remote"/>
+        <attributes CRM_meta_container="galera-bundle-docker-2" CRM_meta_on_node="overcloud-controller-1" CRM_meta_on_node_uuid="2" CRM_meta_op_target_rc="7" CRM_meta_timeout="20000" addr="overcloud-controller-2"  port="3123"/>
+      </rsc_op>
+    </action_set>
+    <inputs/>
+  </synapse>
+  <synapse id="17">
+    <action_set>
+      <rsc_op id="47" operation="monitor" operation_key="galera-bundle-2_monitor_0" on_node="overcloud-controller-0" on_node_uuid="1">
+        <primitive id="galera-bundle-2" class="ocf" provider="pacemaker" type="remote"/>
+        <attributes CRM_meta_container="galera-bundle-docker-2" CRM_meta_on_node="overcloud-controller-0" CRM_meta_on_node_uuid="1" CRM_meta_op_target_rc="7" CRM_meta_timeout="20000" addr="overcloud-controller-2"  port="3123"/>
+      </rsc_op>
+    </action_set>
+    <inputs/>
+  </synapse>
+  <synapse id="18">
+    <action_set>
+      <rsc_op id="62" operation="monitor" operation_key="redis-bundle-0_monitor_0" on_node="overcloud-controller-2" on_node_uuid="3">
+        <primitive id="redis-bundle-0" class="ocf" provider="pacemaker" type="remote"/>
+        <attributes CRM_meta_container="redis-bundle-docker-0" CRM_meta_on_node="overcloud-controller-2" CRM_meta_on_node_uuid="3" CRM_meta_op_target_rc="7" CRM_meta_timeout="20000" addr="overcloud-controller-0"  port="3124"/>
+      </rsc_op>
+    </action_set>
+    <inputs/>
+  </synapse>
+  <synapse id="19">
+    <action_set>
+      <rsc_op id="55" operation="monitor" operation_key="redis-bundle-0_monitor_0" on_node="overcloud-controller-1" on_node_uuid="2">
+        <primitive id="redis-bundle-0" class="ocf" provider="pacemaker" type="remote"/>
+        <attributes CRM_meta_container="redis-bundle-docker-0" CRM_meta_on_node="overcloud-controller-1" CRM_meta_on_node_uuid="2" CRM_meta_op_target_rc="7" CRM_meta_timeout="20000" addr="overcloud-controller-0"  port="3124"/>
+      </rsc_op>
+    </action_set>
+    <inputs/>
+  </synapse>
+  <synapse id="20">
+    <action_set>
+      <rsc_op id="63" operation="monitor" operation_key="redis-bundle-1_monitor_0" on_node="overcloud-controller-2" on_node_uuid="3">
+        <primitive id="redis-bundle-1" class="ocf" provider="pacemaker" type="remote"/>
+        <attributes CRM_meta_container="redis-bundle-docker-1" CRM_meta_on_node="overcloud-controller-2" CRM_meta_on_node_uuid="3" CRM_meta_op_target_rc="7" CRM_meta_timeout="20000" addr="overcloud-controller-1"  port="3124"/>
+      </rsc_op>
+    </action_set>
+    <inputs/>
+  </synapse>
+  <synapse id="21">
+    <action_set>
+      <rsc_op id="48" operation="monitor" operation_key="redis-bundle-1_monitor_0" on_node="overcloud-controller-0" on_node_uuid="1">
+        <primitive id="redis-bundle-1" class="ocf" provider="pacemaker" type="remote"/>
+        <attributes CRM_meta_container="redis-bundle-docker-1" CRM_meta_on_node="overcloud-controller-0" CRM_meta_on_node_uuid="1" CRM_meta_op_target_rc="7" CRM_meta_timeout="20000" addr="overcloud-controller-1"  port="3124"/>
+      </rsc_op>
+    </action_set>
+    <inputs/>
+  </synapse>
+  <synapse id="22">
+    <action_set>
+      <rsc_op id="56" operation="monitor" operation_key="redis-bundle-2_monitor_0" on_node="overcloud-controller-1" on_node_uuid="2">
+        <primitive id="redis-bundle-2" class="ocf" provider="pacemaker" type="remote"/>
+        <attributes CRM_meta_container="redis-bundle-docker-2" CRM_meta_on_node="overcloud-controller-1" CRM_meta_on_node_uuid="2" CRM_meta_op_target_rc="7" CRM_meta_timeout="20000" addr="overcloud-controller-2"  port="3124"/>
+      </rsc_op>
+    </action_set>
+    <inputs/>
+  </synapse>
+  <synapse id="23">
+    <action_set>
+      <rsc_op id="49" operation="monitor" operation_key="redis-bundle-2_monitor_0" on_node="overcloud-controller-0" on_node_uuid="1">
+        <primitive id="redis-bundle-2" class="ocf" provider="pacemaker" type="remote"/>
+        <attributes CRM_meta_container="redis-bundle-docker-2" CRM_meta_on_node="overcloud-controller-0" CRM_meta_on_node_uuid="1" CRM_meta_op_target_rc="7" CRM_meta_timeout="20000" addr="overcloud-controller-2"  port="3124"/>
+      </rsc_op>
+    </action_set>
+    <inputs/>
+  </synapse>
+  <synapse id="24">
+    <action_set>
+      <pseudo_event id="227" operation="stonith_complete" operation_key="stonith_complete">
         <attributes />
       </pseudo_event>
     </action_set>
     <inputs>
       <trigger>
-        <crm_event id="46" operation="stonith" operation_key="stonith-overcloud-novacompute-0-reboot" on_node="overcloud-novacompute-0" on_node_uuid="overcloud-novacompute-0"/>
-      </trigger>
-    </inputs>
-  </synapse>
-  <synapse id="7">
-    <action_set>
-      <crm_event id="46" operation="stonith" operation_key="stonith-overcloud-novacompute-0-reboot" on_node="overcloud-novacompute-0" on_node_uuid="overcloud-novacompute-0">
+        <crm_event id="64" operation="stonith" operation_key="stonith-overcloud-novacompute-0-reboot" on_node="overcloud-novacompute-0" on_node_uuid="overcloud-novacompute-0"/>
+      </trigger>
+    </inputs>
+  </synapse>
+  <synapse id="25">
+    <action_set>
+      <crm_event id="64" operation="stonith" operation_key="stonith-overcloud-novacompute-0-reboot" on_node="overcloud-novacompute-0" on_node_uuid="overcloud-novacompute-0">
         <attributes CRM_meta_compute_role="true" CRM_meta_on_node="overcloud-novacompute-0" CRM_meta_on_node_uuid="overcloud-novacompute-0" CRM_meta_stonith_action="reboot" />
         <downed>
           <node id="overcloud-novacompute-0"/>
         </downed>
       </crm_event>
->>>>>>> 20cffae1
-    </action_set>
-    <inputs/>
-  </synapse>
-  <synapse id="8">
-    <action_set>
-<<<<<<< HEAD
-      <rsc_op id="59" operation="monitor" operation_key="rabbitmq-bundle-1_monitor_0" on_node="overcloud-controller-2" on_node_uuid="3">
-        <primitive id="rabbitmq-bundle-1" class="ocf" provider="pacemaker" type="remote"/>
-        <attributes CRM_meta_container="rabbitmq-bundle-docker-1" CRM_meta_on_node="overcloud-controller-2" CRM_meta_on_node_uuid="3" CRM_meta_op_target_rc="7" CRM_meta_timeout="20000" addr="overcloud-controller-1"  port="3121"/>
-      </rsc_op>
-    </action_set>
-    <inputs/>
-  </synapse>
-  <synapse id="9">
-    <action_set>
-      <rsc_op id="44" operation="monitor" operation_key="rabbitmq-bundle-1_monitor_0" on_node="overcloud-controller-0" on_node_uuid="1">
-        <primitive id="rabbitmq-bundle-1" class="ocf" provider="pacemaker" type="remote"/>
-        <attributes CRM_meta_container="rabbitmq-bundle-docker-1" CRM_meta_on_node="overcloud-controller-0" CRM_meta_on_node_uuid="1" CRM_meta_op_target_rc="7" CRM_meta_timeout="20000" addr="overcloud-controller-1"  port="3121"/>
-      </rsc_op>
-    </action_set>
-    <inputs/>
-  </synapse>
-  <synapse id="10">
-    <action_set>
-      <rsc_op id="52" operation="monitor" operation_key="rabbitmq-bundle-2_monitor_0" on_node="overcloud-controller-1" on_node_uuid="2">
-        <primitive id="rabbitmq-bundle-2" class="ocf" provider="pacemaker" type="remote"/>
-        <attributes CRM_meta_container="rabbitmq-bundle-docker-2" CRM_meta_on_node="overcloud-controller-1" CRM_meta_on_node_uuid="2" CRM_meta_op_target_rc="7" CRM_meta_timeout="20000" addr="overcloud-controller-2"  port="3121"/>
-      </rsc_op>
-    </action_set>
-    <inputs/>
-  </synapse>
-  <synapse id="11">
-    <action_set>
-      <rsc_op id="45" operation="monitor" operation_key="rabbitmq-bundle-2_monitor_0" on_node="overcloud-controller-0" on_node_uuid="1">
-        <primitive id="rabbitmq-bundle-2" class="ocf" provider="pacemaker" type="remote"/>
-        <attributes CRM_meta_container="rabbitmq-bundle-docker-2" CRM_meta_on_node="overcloud-controller-0" CRM_meta_on_node_uuid="1" CRM_meta_op_target_rc="7" CRM_meta_timeout="20000" addr="overcloud-controller-2"  port="3121"/>
-      </rsc_op>
-    </action_set>
-    <inputs/>
-  </synapse>
-  <synapse id="12">
-    <action_set>
-      <rsc_op id="60" operation="monitor" operation_key="galera-bundle-0_monitor_0" on_node="overcloud-controller-2" on_node_uuid="3">
-        <primitive id="galera-bundle-0" class="ocf" provider="pacemaker" type="remote"/>
-        <attributes CRM_meta_container="galera-bundle-docker-0" CRM_meta_on_node="overcloud-controller-2" CRM_meta_on_node_uuid="3" CRM_meta_op_target_rc="7" CRM_meta_timeout="20000" addr="overcloud-controller-0"  port="3123"/>
-      </rsc_op>
-    </action_set>
-    <inputs/>
-  </synapse>
-  <synapse id="13">
-    <action_set>
-      <rsc_op id="53" operation="monitor" operation_key="galera-bundle-0_monitor_0" on_node="overcloud-controller-1" on_node_uuid="2">
-        <primitive id="galera-bundle-0" class="ocf" provider="pacemaker" type="remote"/>
-        <attributes CRM_meta_container="galera-bundle-docker-0" CRM_meta_on_node="overcloud-controller-1" CRM_meta_on_node_uuid="2" CRM_meta_op_target_rc="7" CRM_meta_timeout="20000" addr="overcloud-controller-0"  port="3123"/>
-      </rsc_op>
-    </action_set>
-    <inputs/>
-  </synapse>
-  <synapse id="14">
-    <action_set>
-      <rsc_op id="61" operation="monitor" operation_key="galera-bundle-1_monitor_0" on_node="overcloud-controller-2" on_node_uuid="3">
-        <primitive id="galera-bundle-1" class="ocf" provider="pacemaker" type="remote"/>
-        <attributes CRM_meta_container="galera-bundle-docker-1" CRM_meta_on_node="overcloud-controller-2" CRM_meta_on_node_uuid="3" CRM_meta_op_target_rc="7" CRM_meta_timeout="20000" addr="overcloud-controller-1"  port="3123"/>
-      </rsc_op>
-    </action_set>
-    <inputs/>
-  </synapse>
-  <synapse id="15">
-    <action_set>
-      <rsc_op id="46" operation="monitor" operation_key="galera-bundle-1_monitor_0" on_node="overcloud-controller-0" on_node_uuid="1">
-        <primitive id="galera-bundle-1" class="ocf" provider="pacemaker" type="remote"/>
-        <attributes CRM_meta_container="galera-bundle-docker-1" CRM_meta_on_node="overcloud-controller-0" CRM_meta_on_node_uuid="1" CRM_meta_op_target_rc="7" CRM_meta_timeout="20000" addr="overcloud-controller-1"  port="3123"/>
-      </rsc_op>
-    </action_set>
-    <inputs/>
-  </synapse>
-  <synapse id="16">
-    <action_set>
-      <rsc_op id="54" operation="monitor" operation_key="galera-bundle-2_monitor_0" on_node="overcloud-controller-1" on_node_uuid="2">
-        <primitive id="galera-bundle-2" class="ocf" provider="pacemaker" type="remote"/>
-        <attributes CRM_meta_container="galera-bundle-docker-2" CRM_meta_on_node="overcloud-controller-1" CRM_meta_on_node_uuid="2" CRM_meta_op_target_rc="7" CRM_meta_timeout="20000" addr="overcloud-controller-2"  port="3123"/>
-      </rsc_op>
-    </action_set>
-    <inputs/>
-  </synapse>
-  <synapse id="17">
-    <action_set>
-      <rsc_op id="47" operation="monitor" operation_key="galera-bundle-2_monitor_0" on_node="overcloud-controller-0" on_node_uuid="1">
-        <primitive id="galera-bundle-2" class="ocf" provider="pacemaker" type="remote"/>
-        <attributes CRM_meta_container="galera-bundle-docker-2" CRM_meta_on_node="overcloud-controller-0" CRM_meta_on_node_uuid="1" CRM_meta_op_target_rc="7" CRM_meta_timeout="20000" addr="overcloud-controller-2"  port="3123"/>
-      </rsc_op>
-    </action_set>
-    <inputs/>
-  </synapse>
-  <synapse id="18">
-    <action_set>
-      <rsc_op id="62" operation="monitor" operation_key="redis-bundle-0_monitor_0" on_node="overcloud-controller-2" on_node_uuid="3">
-        <primitive id="redis-bundle-0" class="ocf" provider="pacemaker" type="remote"/>
-        <attributes CRM_meta_container="redis-bundle-docker-0" CRM_meta_on_node="overcloud-controller-2" CRM_meta_on_node_uuid="3" CRM_meta_op_target_rc="7" CRM_meta_timeout="20000" addr="overcloud-controller-0"  port="3124"/>
-      </rsc_op>
-    </action_set>
-    <inputs/>
-  </synapse>
-  <synapse id="19">
-    <action_set>
-      <rsc_op id="55" operation="monitor" operation_key="redis-bundle-0_monitor_0" on_node="overcloud-controller-1" on_node_uuid="2">
-        <primitive id="redis-bundle-0" class="ocf" provider="pacemaker" type="remote"/>
-        <attributes CRM_meta_container="redis-bundle-docker-0" CRM_meta_on_node="overcloud-controller-1" CRM_meta_on_node_uuid="2" CRM_meta_op_target_rc="7" CRM_meta_timeout="20000" addr="overcloud-controller-0"  port="3124"/>
-      </rsc_op>
-    </action_set>
-    <inputs/>
-  </synapse>
-  <synapse id="20">
-    <action_set>
-      <rsc_op id="63" operation="monitor" operation_key="redis-bundle-1_monitor_0" on_node="overcloud-controller-2" on_node_uuid="3">
-        <primitive id="redis-bundle-1" class="ocf" provider="pacemaker" type="remote"/>
-        <attributes CRM_meta_container="redis-bundle-docker-1" CRM_meta_on_node="overcloud-controller-2" CRM_meta_on_node_uuid="3" CRM_meta_op_target_rc="7" CRM_meta_timeout="20000" addr="overcloud-controller-1"  port="3124"/>
-      </rsc_op>
-    </action_set>
-    <inputs/>
-  </synapse>
-  <synapse id="21">
-    <action_set>
-      <rsc_op id="48" operation="monitor" operation_key="redis-bundle-1_monitor_0" on_node="overcloud-controller-0" on_node_uuid="1">
-        <primitive id="redis-bundle-1" class="ocf" provider="pacemaker" type="remote"/>
-        <attributes CRM_meta_container="redis-bundle-docker-1" CRM_meta_on_node="overcloud-controller-0" CRM_meta_on_node_uuid="1" CRM_meta_op_target_rc="7" CRM_meta_timeout="20000" addr="overcloud-controller-1"  port="3124"/>
-      </rsc_op>
-    </action_set>
-    <inputs/>
-  </synapse>
-  <synapse id="22">
-    <action_set>
-      <rsc_op id="56" operation="monitor" operation_key="redis-bundle-2_monitor_0" on_node="overcloud-controller-1" on_node_uuid="2">
-        <primitive id="redis-bundle-2" class="ocf" provider="pacemaker" type="remote"/>
-        <attributes CRM_meta_container="redis-bundle-docker-2" CRM_meta_on_node="overcloud-controller-1" CRM_meta_on_node_uuid="2" CRM_meta_op_target_rc="7" CRM_meta_timeout="20000" addr="overcloud-controller-2"  port="3124"/>
-      </rsc_op>
-    </action_set>
-    <inputs/>
-  </synapse>
-  <synapse id="23">
-    <action_set>
-      <rsc_op id="49" operation="monitor" operation_key="redis-bundle-2_monitor_0" on_node="overcloud-controller-0" on_node_uuid="1">
-        <primitive id="redis-bundle-2" class="ocf" provider="pacemaker" type="remote"/>
-        <attributes CRM_meta_container="redis-bundle-docker-2" CRM_meta_on_node="overcloud-controller-0" CRM_meta_on_node_uuid="1" CRM_meta_op_target_rc="7" CRM_meta_timeout="20000" addr="overcloud-controller-2"  port="3124"/>
-      </rsc_op>
-    </action_set>
-    <inputs/>
-  </synapse>
-  <synapse id="24">
-    <action_set>
-=======
->>>>>>> 20cffae1
+    </action_set>
+    <inputs/>
+  </synapse>
+  <synapse id="26">
+    <action_set>
       <pseudo_event id="42" operation="all_stopped" operation_key="all_stopped">
         <attributes />
       </pseudo_event>
@@ -282,7 +269,7 @@
         <rsc_op id="30" operation="stop" operation_key="overcloud-novacompute-0_stop_0" on_node="overcloud-controller-0" on_node_uuid="1"/>
       </trigger>
       <trigger>
-        <pseudo_event id="209" operation="stonith_complete" operation_key="stonith_complete"/>
+        <pseudo_event id="227" operation="stonith_complete" operation_key="stonith_complete"/>
       </trigger>
     </inputs>
   </synapse>
