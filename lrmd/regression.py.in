#!/usr/bin/python

#
# This program is free software; you can redistribute it and/or
# modify it under the terms of the GNU General Public License
# as published by the Free Software Foundation; either version 2
# of the License, or (at your option) any later version.
#
# This program is distributed in the hope that it will be useful,
# but WITHOUT ANY WARRANTY; without even the implied warranty of
# MERCHANTABILITY or FITNESS FOR A PARTICULAR PURPOSE.  See the
# GNU General Public License for more details.
#
# You should have received a copy of the GNU General Public License
# along with this program; if not, write to the Free Software
# Foundation, Inc., 51 Franklin St, Fifth Floor, Boston, MA  02110-1301  USA.

import os
import sys
import subprocess
import shlex
import time
def output_from_command(command, no_wait=0):
	test = subprocess.Popen(shlex.split(command), stdout=subprocess.PIPE)

	if no_wait == 0:
		test.wait()
	else:
		return 0

	return test.communicate()[0].split("\n")

class Test:
	def __init__(self, name, description, verbose = 0):
		self.name = name
		self.description = description
		self.cmds = []
		self.daemon_location = "@CRM_DAEMON_DIR@/lrmd"
		self.test_tool_location = "@CRM_DAEMON_DIR@/lrmd_test"
		self.verbose = verbose

		self.result_txt = ""
		self.cmd_tool_output = ""
		self.result_exitcode = 0;

		self.lrmd_process = None
		self.stonith_process = None

		self.executed = 0

	def __new_cmd(self, cmd, args, exitcode, stdout_match = "", no_wait = 0, stdout_negative_match = "", kill=None):
		if self.verbose and cmd == self.test_tool_location:
			args = args + " -V "

		self.cmds.append(
			{
				"cmd" : cmd,
				"kill" : kill,
				"args" : args,
				"expected_exitcode" : exitcode,
				"stdout_match" : stdout_match,
				"stdout_negative_match" : stdout_negative_match,
				"no_wait" : no_wait,
				"cmd_output" : "",
			}
		)

	def start_environment(self):
		### make sure we are in full control here ###
		cmd = shlex.split("killall -q -9 stonithd lrmd lt-lrmd lrmd_test lt-lrmd_test")
		test = subprocess.Popen(cmd, stdout=subprocess.PIPE)
		test.wait()

		self.stonith_process = subprocess.Popen(shlex.split("@CRM_DAEMON_DIR@/stonithd -s"))
		if self.verbose:
			self.lrmd_process = subprocess.Popen(shlex.split("%s -VVV -l /tmp/lrmd-regression.log" % self.daemon_location))
		else:
			self.lrmd_process = subprocess.Popen(shlex.split("%s -l /tmp/lrmd-regression.log" % self.daemon_location))

		time.sleep(1)

	def clean_environment(self):
		if self.lrmd_process:
			self.lrmd_process.terminate()
			self.lrmd_process.wait()
		if self.stonith_process:
			self.stonith_process.terminate()
			self.stonith_process.wait()

		self.lrmd_process = None
		self.stonith_process = None

	def add_sys_cmd(self, cmd, args):
		self.__new_cmd(cmd, args, 0, "")

	def add_sys_cmd_no_wait(self, cmd, args):
		self.__new_cmd(cmd, args, 0, "", 1)

	def add_cmd_check_stdout(self, args, match, no_match = ""):
		self.__new_cmd(self.test_tool_location, args, 0, match, 0, no_match)

	def add_cmd(self, args):
		self.__new_cmd(self.test_tool_location, args, 0, "")

	def add_cmd_and_kill(self, killProc, args):
		self.__new_cmd(self.test_tool_location, args, 0, "", kill=killProc)

	def add_expected_fail_cmd(self, args):
		self.__new_cmd(self.test_tool_location, args, 255, "")

	def get_exitcode(self):
		return self.result_exitcode

	def print_result(self, filler):
		print "%s%s" % (filler, self.result_txt)

	def run_cmd(self, args):
		cmd = shlex.split(args['args'])
		cmd.insert(0, args['cmd'])
		if self.verbose:
			print "\n\nRunning: "+" ".join(cmd)
		test = subprocess.Popen(cmd, stdout=subprocess.PIPE)

		if args['kill']:
			if self.verbose:
				print "Also running: "+args['kill']
			### Typically the kill argument is used to detect some sort of
			### failure.  Without yeilding for a few seconds here the process
			### launched earlier that is listening for the failure may not have time
			### to connect to the lrmd.
			time.sleep(2)
			subprocess.Popen(shlex.split(args['kill']))

		if args['no_wait'] == 0:
			test.wait()
		else:
			return 0

		output = test.communicate()[0]

		if args['stdout_match'] != "" and output.count(args['stdout_match']) == 0:
			test.returncode = -2
			print "STDOUT string '%s' was not found in cmd output" % (args['stdout_match'])

		if args['stdout_negative_match'] != "" and output.count(args['stdout_negative_match']) != 0:
			test.returncode = -2
			print "STDOUT string '%s' was found in cmd output" % (args['stdout_negative_match'])

		args['cmd_output'] = output

		return test.returncode;

	def run(self):
		res = 0
		i = 1
		self.start_environment()

		if self.verbose:
			print "\n--- START TEST - %s" % self.name

		self.result_txt = "SUCCESS - '%s'" % (self.name)
		self.result_exitcode = 0
		for cmd in self.cmds:
			res = self.run_cmd(cmd)
			if res != cmd['expected_exitcode']:
				print cmd['cmd_output']
				print "Step %d FAILED - command returned %d, expected %d" % (i, res, cmd['expected_exitcode'])
				self.result_txt = "FAILURE - '%s' failed at step %d. Command: lrmd_test %s" % (self.name, i, cmd['args'])
				self.result_exitcode = -1
				break
			else:
				if self.verbose:
					print cmd['cmd_output'].strip()
					print "Step %d SUCCESS" % (i)
			i = i + 1
		self.clean_environment()

		print self.result_txt
		if self.verbose:
			print "--- END TEST - %s\n" % self.name

		self.executed = 1
		return res

class Tests:
	def __init__(self, verbose = 0):
		self.tests = []
		self.verbose = verbose

		self.rsc_classes = output_from_command("crm_resource --list-standards")		
		self.rsc_classes = self.rsc_classes[:-1] # Strip trailing empty line
		print "Testing "+repr(self.rsc_classes)

		self.common_cmds = {
			"ocf_reg_line"      : "-c register_rsc -r ocf_test_rsc -t 1000 -C ocf -P pacemaker -T Dummy",
			"ocf_reg_event"     : "-l \"NEW_EVENT event_type:register rsc_id:ocf_test_rsc action:none rc:ok op_status:complete\"",
			"ocf_unreg_line"    : "-c unregister_rsc -r \"ocf_test_rsc\" -t 1000",
			"ocf_unreg_event"   : "-l \"NEW_EVENT event_type:unregister rsc_id:ocf_test_rsc action:none rc:ok op_status:complete\"",
			"ocf_start_line"    : "-c exec -r \"ocf_test_rsc\" -a \"start\" -t 2000 ",
			"ocf_start_event"   : "-l \"NEW_EVENT event_type:exec_complete rsc_id:ocf_test_rsc action:start rc:ok op_status:complete\" ",
			"ocf_stop_line"     : "-c exec -r \"ocf_test_rsc\" -a \"stop\" -t 2000 ",
			"ocf_stop_event"    : "-l \"NEW_EVENT event_type:exec_complete rsc_id:ocf_test_rsc action:stop rc:ok op_status:complete\" ",
			"ocf_monitor_line"  : "-c exec -r \"ocf_test_rsc\" -a \"monitor\" -i \"1000\" -t 1000",
			"ocf_monitor_event" : "-l \"NEW_EVENT event_type:exec_complete rsc_id:ocf_test_rsc action:monitor rc:ok op_status:complete\" -t 2000",
			"ocf_cancel_line"   : "-c cancel -r \"ocf_test_rsc\" -a \"monitor\" -i \"1000\" -t \"1000\" ",
			"ocf_cancel_event"  : "-l \"NEW_EVENT event_type:exec_complete rsc_id:ocf_test_rsc action:monitor rc:ok op_status:Cancelled\" ",

			"systemd_reg_line"      : "-c register_rsc -r systemd_test_rsc -t 1000 -C systemd -T lrmd_dummy_daemon",
			"systemd_reg_event"     : "-l \"NEW_EVENT event_type:register rsc_id:systemd_test_rsc action:none rc:ok op_status:complete\"",
			"systemd_unreg_line"    : "-c unregister_rsc -r \"systemd_test_rsc\" -t 1000",
			"systemd_unreg_event"   : "-l \"NEW_EVENT event_type:unregister rsc_id:systemd_test_rsc action:none rc:ok op_status:complete\"",
			"systemd_start_line"    : "-c exec -r \"systemd_test_rsc\" -a \"start\" -t 2000 ",
			"systemd_start_event"   : "-l \"NEW_EVENT event_type:exec_complete rsc_id:systemd_test_rsc action:start rc:ok op_status:complete\" ",
			"systemd_stop_line"     : "-c exec -r \"systemd_test_rsc\" -a \"stop\" -t 2000 ",
			"systemd_stop_event"    : "-l \"NEW_EVENT event_type:exec_complete rsc_id:systemd_test_rsc action:stop rc:ok op_status:complete\" ",
			"systemd_monitor_line"  : "-c exec -r \"systemd_test_rsc\" -a \"monitor\" -i \"1000\" -t 1000",
			"systemd_monitor_event" : "-l \"NEW_EVENT event_type:exec_complete rsc_id:systemd_test_rsc action:monitor rc:ok op_status:complete\" -t 2000",
			"systemd_cancel_line"   : "-c cancel -r \"systemd_test_rsc\" -a \"monitor\" -i \"1000\" -t \"1000\" ",
			"systemd_cancel_event"  : "-l \"NEW_EVENT event_type:exec_complete rsc_id:systemd_test_rsc action:monitor rc:ok op_status:Cancelled\" ",

			"upstart_reg_line"      : "-c register_rsc -r upstart_test_rsc -t 1000 -C upstart -T lrmd_dummy_daemon",
			"upstart_reg_event"     : "-l \"NEW_EVENT event_type:register rsc_id:upstart_test_rsc action:none rc:ok op_status:complete\"",
			"upstart_unreg_line"    : "-c unregister_rsc -r \"upstart_test_rsc\" -t 1000",
			"upstart_unreg_event"   : "-l \"NEW_EVENT event_type:unregister rsc_id:upstart_test_rsc action:none rc:ok op_status:complete\"",
			"upstart_start_line"    : "-c exec -r \"upstart_test_rsc\" -a \"start\" -t 2000 ",
			"upstart_start_event"   : "-l \"NEW_EVENT event_type:exec_complete rsc_id:upstart_test_rsc action:start rc:ok op_status:complete\" ",
			"upstart_stop_line"     : "-c exec -r \"upstart_test_rsc\" -a \"stop\" -t 2000 ",
			"upstart_stop_event"    : "-l \"NEW_EVENT event_type:exec_complete rsc_id:upstart_test_rsc action:stop rc:ok op_status:complete\" ",
			"upstart_monitor_line"  : "-c exec -r \"upstart_test_rsc\" -a \"monitor\" -i \"1000\" -t 1000",
			"upstart_monitor_event" : "-l \"NEW_EVENT event_type:exec_complete rsc_id:upstart_test_rsc action:monitor rc:ok op_status:complete\" -t 2000",
			"upstart_cancel_line"   : "-c cancel -r \"upstart_test_rsc\" -a \"monitor\" -i \"1000\" -t \"1000\" ",
			"upstart_cancel_event"  : "-l \"NEW_EVENT event_type:exec_complete rsc_id:upstart_test_rsc action:monitor rc:ok op_status:Cancelled\" ",

			"service_reg_line"      : "-c register_rsc -r service_test_rsc -t 1000 -C service -T lrmd_dummy_daemon",
			"service_reg_event"     : "-l \"NEW_EVENT event_type:register rsc_id:service_test_rsc action:none rc:ok op_status:complete\"",
			"service_unreg_line"    : "-c unregister_rsc -r \"service_test_rsc\" -t 1000",
			"service_unreg_event"   : "-l \"NEW_EVENT event_type:unregister rsc_id:service_test_rsc action:none rc:ok op_status:complete\"",
			"service_start_line"    : "-c exec -r \"service_test_rsc\" -a \"start\" -t 2000 ",
			"service_start_event"   : "-l \"NEW_EVENT event_type:exec_complete rsc_id:service_test_rsc action:start rc:ok op_status:complete\" ",
			"service_stop_line"     : "-c exec -r \"service_test_rsc\" -a \"stop\" -t 2000 ",
			"service_stop_event"    : "-l \"NEW_EVENT event_type:exec_complete rsc_id:service_test_rsc action:stop rc:ok op_status:complete\" ",
			"service_monitor_line"  : "-c exec -r \"service_test_rsc\" -a \"monitor\" -i \"1000\" -t 1000",
			"service_monitor_event" : "-l \"NEW_EVENT event_type:exec_complete rsc_id:service_test_rsc action:monitor rc:ok op_status:complete\" -t 2000",
			"service_cancel_line"   : "-c cancel -r \"service_test_rsc\" -a \"monitor\" -i \"1000\" -t \"1000\" ",
			"service_cancel_event"  : "-l \"NEW_EVENT event_type:exec_complete rsc_id:service_test_rsc action:monitor rc:ok op_status:Cancelled\" ",

			"lsb_reg_line"      : "-c register_rsc -r lsb_test_rsc -t 1000 -C lsb -T lrmd_dummy_daemon",
			"lsb_reg_event"     : "-l \"NEW_EVENT event_type:register rsc_id:lsb_test_rsc action:none rc:ok op_status:complete\" ",
			"lsb_unreg_line"    : "-c unregister_rsc -r \"lsb_test_rsc\" -t 1000",
			"lsb_unreg_event"   : "-l \"NEW_EVENT event_type:unregister rsc_id:lsb_test_rsc action:none rc:ok op_status:complete\"",
			"lsb_start_line"    : "-c exec -r \"lsb_test_rsc\" -a \"start\" -t 2000 ",
			"lsb_start_event"   : "-l \"NEW_EVENT event_type:exec_complete rsc_id:lsb_test_rsc action:start rc:ok op_status:complete\" ",
			"lsb_stop_line"     : "-c exec -r \"lsb_test_rsc\" -a \"stop\" -t 2000 ",
			"lsb_stop_event"    : "-l \"NEW_EVENT event_type:exec_complete rsc_id:lsb_test_rsc action:stop rc:ok op_status:complete\" ",
			"lsb_monitor_line"  : "-c exec -r \"lsb_test_rsc\" -a status -i \"1000\" -t 1000",
			"lsb_monitor_event" : "-l \"NEW_EVENT event_type:exec_complete rsc_id:lsb_test_rsc action:status rc:ok op_status:complete\" -t 2000",
			"lsb_cancel_line"   : "-c cancel -r \"lsb_test_rsc\" -a \"status\" -i \"1000\" -t \"1000\" ",
			"lsb_cancel_event"  : "-l \"NEW_EVENT event_type:exec_complete rsc_id:lsb_test_rsc action:status rc:ok op_status:Cancelled\" ",

			"stonith_reg_line"      : "-c register_rsc -r stonith_test_rsc -t 1000 -C stonith -P pacemaker -T fence_dummy_monitor",
			"stonith_reg_event"     : "-l \"NEW_EVENT event_type:register rsc_id:stonith_test_rsc action:none rc:ok op_status:complete\" ",
			"stonith_unreg_line"    : "-c unregister_rsc -r \"stonith_test_rsc\" -t 1000",
			"stonith_unreg_event"   : "-l \"NEW_EVENT event_type:unregister rsc_id:stonith_test_rsc action:none rc:ok op_status:complete\"",
			"stonith_start_line"    : "-c exec -r \"stonith_test_rsc\" -a \"start\" -t 2000 ",
			"stonith_start_event"   : "-l \"NEW_EVENT event_type:exec_complete rsc_id:stonith_test_rsc action:start rc:ok op_status:complete\" ",
			"stonith_stop_line"     : "-c exec -r \"stonith_test_rsc\" -a \"stop\" -t 2000 ",
			"stonith_stop_event"    : "-l \"NEW_EVENT event_type:exec_complete rsc_id:stonith_test_rsc action:stop rc:ok op_status:complete\" ",
			"stonith_monitor_line"  : "-c exec -r \"stonith_test_rsc\" -a \"monitor\" -i \"1000\" -t 1000",
			"stonith_monitor_event" : "-l \"NEW_EVENT event_type:exec_complete rsc_id:stonith_test_rsc action:monitor rc:ok op_status:complete\" -t 3000",
			"stonith_cancel_line"   : "-c cancel -r \"stonith_test_rsc\" -a \"monitor\" -i \"1000\" -t \"1000\" ",
			"stonith_cancel_event"  : "-l \"NEW_EVENT event_type:exec_complete rsc_id:stonith_test_rsc action:monitor rc:ok op_status:Cancelled\" ",
		}

	def new_test(self, name, description):
		test = Test(name, description, self.verbose)
		self.tests.append(test)
		return test

	def setup_test_environment(self):
		self.cleanup_test_environment()

		### Make fake systemd daemon and unit file ###
		dummy_daemon = "#!/bin/bash\nwhile true\ndo\nsleep 5\ndone"
		dummy_service_file = ("[Unit]\n"
			"Description=Dummy Resource\n"
			"[Service]\n"
			"Type=simple\n"
			"ExecStart=/usr/sbin/lrmd_dummy_daemon\n")
		dummy_upstart_job = ("""
description     "Dummy service for regression tests"
exec dd if=/dev/random of=/dev/null
""")

		dummy_fence_sleep_agent = ("""#!/usr/bin/python
import sys
import time
def main():
    for line in sys.stdin.readlines():
        if line.count("monitor") > 0:
            time.sleep(10000)
            sys.exit(0)
    sys.exit(-1)
if __name__ == "__main__":
    main()
""")
		dummy_fence_agent = ("""#!/usr/bin/python
import sys
def main():
    for line in sys.stdin.readlines():
        if line.count("monitor") > 0:
            sys.exit(0)
        if line.count("metadata") > 0:
            print '<resource-agent name="fence_dummy_monitor" shortdesc="Dummy Fence agent for testing">'
            print '  <longdesc>dummy description.</longdesc>'
            print '  <vendor-url>http://www.example.com</vendor-url>'
            print '  <parameters>'
            print '    <parameter name="action" unique="0" required="1">'
            print '      <getopt mixed="-o, --action=[action]"/>'
            print '      <content type="string" default="reboot"/>'
            print '      <shortdesc lang="en">Fencing Action</shortdesc>'
            print '    </parameter>'
            print '    <parameter name="port" unique="0" required="0">'
            print '      <getopt mixed="-n, --plug=[id]"/>'
            print '      <content type="string"/>'
            print '      <shortdesc lang="en">Physical plug number or name of virtual machine</shortdesc>'
            print '    </parameter>'
            print '  </parameters>'
            print '  <actions>'
            print '    <action name="on"/>'
            print '    <action name="off"/>'
            print '    <action name="monitor"/>'
            print '    <action name="metadata"/>'
            print '  </actions>'
            print '</resource-agent>'
            sys.exit(0)
    sys.exit(-1)
if __name__ == "__main__":
    main()
""")

		os.system("cat <<-END >>/etc/init/lrmd_dummy_daemon.conf\n%s\nEND" % (dummy_upstart_job))
		os.system("cat <<-END >>/usr/sbin/lrmd_dummy_daemon\n%s\nEND" % (dummy_daemon))
		os.system("cat <<-END >>/lib/systemd/system/lrmd_dummy_daemon.service\n%s\nEND" % (dummy_service_file))
		os.system("chmod u+x /usr/sbin/lrmd_dummy_daemon")

		os.system("cat <<-END >>/usr/sbin/fence_dummy_sleep\n%s\nEND" % (dummy_fence_sleep_agent))
		os.system("chmod 711 /usr/sbin/fence_dummy_sleep")

		os.system("cat <<-END >>/usr/sbin/fence_dummy_monitor\n%s\nEND" % (dummy_fence_agent))
		os.system("chmod 711 /usr/sbin/fence_dummy_monitor")

		os.system("cp /usr/share/pacemaker/tests/cts/LSBDummy /etc/init.d/lrmd_dummy_daemon")
		os.system("mkdir -p @CRM_CORE_DIR@/root")

		os.system("systemctl daemon-reload")

	def cleanup_test_environment(self):
		os.system("rm -f /lib/systemd/system/lrmd_dummy_daemon.service")
		os.system("rm -f /usr/sbin/lrmd_dummy_daemon")
		os.system("rm -f /usr/sbin/fence_dummy_monitor")
<<<<<<< HEAD
		os.system("rm -f /etc/init.d/lrmd_dummy_daemon")
=======
		os.system("rm -f /usr/sbin/fence_dummy_sleep")
		os.system("rm -f /etc/init.d/LSBDummy")
>>>>>>> fd2c8180
		os.system("systemctl daemon-reload")

	### These are tests that should apply to all resource classes ###
	def build_generic_tests(self):
		common_cmds = self.common_cmds

		### register/unregister tests ###
		for rsc in self.rsc_classes:
			test = self.new_test("generic_registration_%s" % (rsc), "Simple resource registration test for %s standard" % (rsc))
			test.add_cmd(common_cmds["%s_reg_line" % (rsc)] + " " + common_cmds["%s_reg_event" % (rsc)])
			test.add_cmd(common_cmds["%s_unreg_line" % (rsc)] + " " + common_cmds["%s_unreg_event" % (rsc)])

		### start/stop tests  ###
		for rsc in self.rsc_classes:
			test = self.new_test("generic_start_stop_%s" % (rsc), "Simple start and stop test for %s standard" % (rsc))
			test.add_cmd(common_cmds["%s_reg_line" % (rsc)]   + " " + common_cmds["%s_reg_event" % (rsc)])
			test.add_cmd(common_cmds["%s_start_line" % (rsc)] + " " + common_cmds["%s_start_event" % (rsc)])
			test.add_cmd(common_cmds["%s_stop_line" % (rsc)]  + " " + common_cmds["%s_stop_event" % (rsc)])
			test.add_cmd(common_cmds["%s_unreg_line" % (rsc)] + " " + common_cmds["%s_unreg_event" % (rsc)])

		### monitor cancel test ###
		for rsc in self.rsc_classes:
			test = self.new_test("generic_monitor_cancel_%s" % (rsc), "Simple monitor cancel test for %s standard" % (rsc))
			test.add_cmd(common_cmds["%s_reg_line" % (rsc)]   + " " + common_cmds["%s_reg_event" % (rsc)])
			test.add_cmd(common_cmds["%s_start_line" % (rsc)] + " " + common_cmds["%s_start_event" % (rsc)])
			test.add_cmd(common_cmds["%s_monitor_line" % (rsc)] + " " + common_cmds["%s_monitor_event" % (rsc)])
			test.add_cmd(common_cmds["%s_monitor_event" % (rsc)]) ### If this fails, that means the monitor may not be getting rescheduled ####
			test.add_cmd(common_cmds["%s_monitor_event" % (rsc)]) ### If this fails, that means the monitor may not be getting rescheduled ####
			test.add_cmd(common_cmds["%s_cancel_line" % (rsc)] + " " + common_cmds["%s_cancel_event" % (rsc)])
			test.add_expected_fail_cmd(common_cmds["%s_monitor_event" % (rsc)]) ### If this happens the monitor did not actually cancel correctly. ###
			test.add_expected_fail_cmd(common_cmds["%s_monitor_event" % (rsc)]) ### If this happens the monitor did not actually cancel correctly. ###
			test.add_cmd(common_cmds["%s_stop_line" % (rsc)]  + " " + common_cmds["%s_stop_event" % (rsc)])
			test.add_cmd(common_cmds["%s_unreg_line" % (rsc)] + " " + common_cmds["%s_unreg_event" % (rsc)])

	### These are complex tests that involve managing multiple resouces of different types ###
	def build_multi_rsc_tests(self):
		common_cmds = self.common_cmds
		# do not use service and systemd at the same time, it is the same resource.

		### register start monitor stop unregister resources of each type at the same time. ###
		test = self.new_test("multi_rsc_start_stop_all", "Start, monitor, and stop resources of multiple types and classes")
		for rsc in self.rsc_classes:
			test.add_cmd(common_cmds["%s_reg_line" % (rsc)]   + " " + common_cmds["%s_reg_event" % (rsc)])
		for rsc in self.rsc_classes:
			test.add_cmd(common_cmds["%s_start_line" % (rsc)] + " " + common_cmds["%s_start_event" % (rsc)])
		for rsc in self.rsc_classes:
			test.add_cmd(common_cmds["%s_monitor_line" % (rsc)] + " " + common_cmds["%s_monitor_event" % (rsc)])
		for rsc in self.rsc_classes:
			test.add_cmd(common_cmds["%s_monitor_event" % (rsc)]) ### If this fails, that means the monitor is not being rescheduled ####
		for rsc in self.rsc_classes:
			test.add_cmd(common_cmds["%s_cancel_line" % (rsc)] + " " + common_cmds["%s_cancel_event" % (rsc)])
		for rsc in self.rsc_classes:
			test.add_cmd(common_cmds["%s_stop_line" % (rsc)]  + " " + common_cmds["%s_stop_event" % (rsc)])
		for rsc in self.rsc_classes:
			test.add_cmd(common_cmds["%s_unreg_line" % (rsc)] + " " + common_cmds["%s_unreg_event" % (rsc)])

	### These are tests related to how the lrmd handles failures.  ###
	def build_negative_tests(self):

		### ocf start timeout test  ###
		test = self.new_test("ocf_start_timeout", "Force start timeout to occur, verify start failure.")
		test.add_cmd("-c register_rsc -r \"test_rsc\" -C \"ocf\" -P \"pacemaker\" -T \"Dummy\" -t 1000 "
			"-l \"NEW_EVENT event_type:register rsc_id:test_rsc action:none rc:ok op_status:complete\" ")
		test.add_cmd("-c exec -r \"test_rsc\" -a \"start\" -k \"op_sleep\" -v \"3\" -t 1000 -w")
		test.add_cmd("-l "
			"\"NEW_EVENT event_type:exec_complete rsc_id:test_rsc action:start rc:unknown error op_status:Timed Out\" -t 3000")
		test.add_cmd("-c exec -r test_rsc -a stop -t 1000"
			"-l \"NEW_EVENT event_type:exec_complete rsc_id:test_rsc action:stop rc:ok op_status:complete\" ")
		test.add_cmd("-c unregister_rsc -r test_rsc -t 1000 "
			"-l \"NEW_EVENT event_type:unregister rsc_id:test_rsc action:none rc:ok op_status:complete\" ")


		### stonith start timeout test  ###
		test = self.new_test("stonith_start_timeout", "Force start timeout to occur, verify start failure.")
		test.add_cmd("-c register_rsc -r \"test_rsc\" -C \"stonith\" -P \"pacemaker\" -T \"fence_dummy_sleep\" -t 1000 "
			"-l \"NEW_EVENT event_type:register rsc_id:test_rsc action:none rc:ok op_status:complete\" ")
		test.add_cmd("-c exec -r \"test_rsc\" -a \"start\" -t 2000 -w")
		test.add_cmd("-l "
			"\"NEW_EVENT event_type:exec_complete rsc_id:test_rsc action:start rc:unknown error op_status:Timed Out\" -t 4000")
		test.add_cmd("-c exec -r test_rsc -a stop -t 1000"
			"-l \"NEW_EVENT event_type:exec_complete rsc_id:test_rsc action:stop rc:ok op_status:complete\" ")
		test.add_cmd("-c unregister_rsc -r test_rsc -t 1000 "
			"-l \"NEW_EVENT event_type:unregister rsc_id:test_rsc action:none rc:ok op_status:complete\" ")

		### stonith component fail ###
		common_cmds = self.common_cmds
		test = self.new_test("stonith_component_fail", "Kill stonith component after lrmd connects")
		test.add_cmd(common_cmds["stonith_reg_line"]   + " " + common_cmds["stonith_reg_event"])
		test.add_cmd(common_cmds["stonith_start_line"] + " " + common_cmds["stonith_start_event"])

		test.add_cmd("-c exec -r \"stonith_test_rsc\" -a \"monitor\" -i \"600000\" "
			"-l \"NEW_EVENT event_type:exec_complete rsc_id:stonith_test_rsc action:monitor rc:ok op_status:complete\" -t 3000")

		test.add_cmd_and_kill("killall -9 -q stonithd" ,"-l \"NEW_EVENT event_type:exec_complete rsc_id:stonith_test_rsc action:monitor rc:unknown error op_status:error\" -t 15000")
		test.add_cmd(common_cmds["stonith_unreg_line"] + " " + common_cmds["stonith_unreg_event"])

		### monitor fail for ocf resources ###
		test = self.new_test("monitor_fail_ocf", "Force ocf monitor to fail, verify failure is reported.")
		test.add_cmd("-c register_rsc -r \"test_rsc\" -C \"ocf\" -P \"pacemaker\" -T \"Dummy\" -t 1000 "
			"-l \"NEW_EVENT event_type:register rsc_id:test_rsc action:none rc:ok op_status:complete\" ")
		test.add_cmd("-c exec -r \"test_rsc\" -a \"start\" -t 1000 "
			"-l \"NEW_EVENT event_type:exec_complete rsc_id:test_rsc action:start rc:ok op_status:complete\" ")
		test.add_cmd("-c exec -r \"test_rsc\" -a \"start\" -t 1000 "
			"-l \"NEW_EVENT event_type:exec_complete rsc_id:test_rsc action:start rc:ok op_status:complete\" ")
		test.add_cmd("-c exec -r \"test_rsc\" -a \"monitor\" -i \"100\" -t 1000 "
			"-l \"NEW_EVENT event_type:exec_complete rsc_id:test_rsc action:monitor rc:ok op_status:complete\" ")
		test.add_cmd("-l \"NEW_EVENT event_type:exec_complete rsc_id:test_rsc action:monitor rc:ok op_status:complete\" -t 2000")
		test.add_cmd("-l \"NEW_EVENT event_type:exec_complete rsc_id:test_rsc action:monitor rc:ok op_status:complete\" -t 2000")
		test.add_cmd_and_kill("rm -f /var/run/Dummy-test_rsc.state", "-l \"NEW_EVENT event_type:exec_complete rsc_id:test_rsc action:monitor rc:not running op_status:complete\" -t 6000")
		test.add_cmd("-c cancel -r \"test_rsc\" -a \"monitor\" -i \"100\" -t \"1000\" "
			"-l \"NEW_EVENT event_type:exec_complete rsc_id:test_rsc action:monitor rc:not running op_status:Cancelled\" ")
		test.add_expected_fail_cmd("-l \"NEW_EVENT event_type:exec_complete rsc_id:test_rsc action:monitor rc:not running op_status:complete\" -t 1000")
		test.add_expected_fail_cmd("-l \"NEW_EVENT event_type:exec_complete rsc_id:test_rsc action:monitor rc:ok op_status:complete\" -t 1000")
		test.add_cmd("-c unregister_rsc -r \"test_rsc\" -t 1000 "
			"-l \"NEW_EVENT event_type:unregister rsc_id:test_rsc action:none rc:ok op_status:complete\" ")

		### monitor fail for systemd resource ###
		if "systemd" in self.rsc_classes:
			test = self.new_test("monitor_fail_systemd", "Force systemd monitor to fail, verify failure is reported..")
			test.add_cmd("-c register_rsc -r \"test_rsc\" -C systemd -T lrmd_dummy_daemon -t 1000 "
				     "-l \"NEW_EVENT event_type:register rsc_id:test_rsc action:none rc:ok op_status:complete\" ")
			test.add_cmd("-c exec -r \"test_rsc\" -a \"start\" -t 1000 "
				     "-l \"NEW_EVENT event_type:exec_complete rsc_id:test_rsc action:start rc:ok op_status:complete\" ")
			test.add_cmd("-c exec -r \"test_rsc\" -a \"start\" -t 1000 "
				     "-l \"NEW_EVENT event_type:exec_complete rsc_id:test_rsc action:start rc:ok op_status:complete\" ")
			test.add_cmd("-c exec -r \"test_rsc\" -a \"monitor\" -i \"100\" -t 1000 "
				     "-l \"NEW_EVENT event_type:exec_complete rsc_id:test_rsc action:monitor rc:ok op_status:complete\" ")
			test.add_cmd("-l \"NEW_EVENT event_type:exec_complete rsc_id:test_rsc action:monitor rc:ok op_status:complete\" -t 2000")
			test.add_cmd("-l \"NEW_EVENT event_type:exec_complete rsc_id:test_rsc action:monitor rc:ok op_status:complete\" -t 2000")
			test.add_cmd_and_kill("killall -9 -q lrmd_dummy_daemon", "-l \"NEW_EVENT event_type:exec_complete rsc_id:test_rsc action:monitor rc:not running op_status:complete\" -t 8000")
			test.add_cmd("-c cancel -r \"test_rsc\" -a \"monitor\" -i \"100\" -t \"1000\" "
				     "-l \"NEW_EVENT event_type:exec_complete rsc_id:test_rsc action:monitor rc:not running op_status:Cancelled\" ")
			test.add_expected_fail_cmd("-l \"NEW_EVENT event_type:exec_complete rsc_id:test_rsc action:monitor rc:not running op_status:complete\" -t 1000")
			test.add_expected_fail_cmd("-l \"NEW_EVENT event_type:exec_complete rsc_id:test_rsc action:monitor rc:ok op_status:complete\" -t 1000")
			test.add_cmd("-c unregister_rsc -r \"test_rsc\" -t 1000 "
				     "-l \"NEW_EVENT event_type:unregister rsc_id:test_rsc action:none rc:ok op_status:complete\" ")

		### monitor fail for upstart resource ###
		if "upstart" in self.rsc_classes:
			test = self.new_test("monitor_fail_upstart", "Force upstart monitor to fail, verify failure is reported..")
			test.add_cmd("-c register_rsc -r \"test_rsc\" -C upstart -T lrmd_dummy_daemon -t 1000 "
				     "-l \"NEW_EVENT event_type:register rsc_id:test_rsc action:none rc:ok op_status:complete\" ")
			test.add_cmd("-c exec -r \"test_rsc\" -a \"start\" -t 1000 "
				     "-l \"NEW_EVENT event_type:exec_complete rsc_id:test_rsc action:start rc:ok op_status:complete\" ")
			test.add_cmd("-c exec -r \"test_rsc\" -a \"start\" -t 1000 "
				     "-l \"NEW_EVENT event_type:exec_complete rsc_id:test_rsc action:start rc:ok op_status:complete\" ")
			test.add_cmd("-c exec -r \"test_rsc\" -a \"monitor\" -i \"100\" -t 1000 "
				     "-l \"NEW_EVENT event_type:exec_complete rsc_id:test_rsc action:monitor rc:ok op_status:complete\" ")
			test.add_cmd("-l \"NEW_EVENT event_type:exec_complete rsc_id:test_rsc action:monitor rc:ok op_status:complete\" -t 2000")
			test.add_cmd("-l \"NEW_EVENT event_type:exec_complete rsc_id:test_rsc action:monitor rc:ok op_status:complete\" -t 2000")
			test.add_cmd_and_kill("killall -9 -q dd", "-l \"NEW_EVENT event_type:exec_complete rsc_id:test_rsc action:monitor rc:not running op_status:complete\" -t 8000")
			test.add_cmd("-c cancel -r \"test_rsc\" -a \"monitor\" -i \"100\" -t \"1000\" "
				     "-l \"NEW_EVENT event_type:exec_complete rsc_id:test_rsc action:monitor rc:not running op_status:Cancelled\" ")
			test.add_expected_fail_cmd("-l \"NEW_EVENT event_type:exec_complete rsc_id:test_rsc action:monitor rc:not running op_status:complete\" -t 1000")
			test.add_expected_fail_cmd("-l \"NEW_EVENT event_type:exec_complete rsc_id:test_rsc action:monitor rc:ok op_status:complete\" -t 1000")
			test.add_cmd("-c unregister_rsc -r \"test_rsc\" -t 1000 "
				     "-l \"NEW_EVENT event_type:unregister rsc_id:test_rsc action:none rc:ok op_status:complete\" ")

		### Cancel non-existent operation on a resource ###
		test = self.new_test("cancel_non_existent_op", "Attempt to cancel the wrong monitor operation, verify expected failure")
		test.add_cmd("-c register_rsc -r \"test_rsc\" -C \"ocf\" -P \"pacemaker\" -T \"Dummy\" -t 1000 "
			"-l \"NEW_EVENT event_type:register rsc_id:test_rsc action:none rc:ok op_status:complete\" ")
		test.add_cmd("-c exec -r \"test_rsc\" -a \"start\" -t 1000 "
			"-l \"NEW_EVENT event_type:exec_complete rsc_id:test_rsc action:start rc:ok op_status:complete\" ")
		test.add_cmd("-c exec -r \"test_rsc\" -a \"start\" -t 1000 "
			"-l \"NEW_EVENT event_type:exec_complete rsc_id:test_rsc action:start rc:ok op_status:complete\" ")
		test.add_cmd("-c exec -r \"test_rsc\" -a \"monitor\" -i \"100\" -t 1000 "
			"-l \"NEW_EVENT event_type:exec_complete rsc_id:test_rsc action:monitor rc:ok op_status:complete\" ")
		test.add_cmd("-l \"NEW_EVENT event_type:exec_complete rsc_id:test_rsc action:monitor rc:ok op_status:complete\" -t 2000")
		test.add_expected_fail_cmd("-c cancel -r test_rsc -a \"monitor\" -i 1234 -t \"1000\" " ### interval is wrong, should fail
			"-l \"NEW_EVENT event_type:exec_complete rsc_id:test_rsc action:monitor rc:not running op_status:Cancelled\" ")
		test.add_expected_fail_cmd("-c cancel -r test_rsc -a stop -i 100 -t \"1000\" " ### action name is wrong, should fail
			"-l \"NEW_EVENT event_type:exec_complete rsc_id:test_rsc action:monitor rc:not running op_status:Cancelled\" ")
		test.add_cmd("-c unregister_rsc -r \"test_rsc\" -t 1000 "
			"-l \"NEW_EVENT event_type:unregister rsc_id:test_rsc action:none rc:ok op_status:complete\" ")

		### Attempt to invoke non-existent rsc id ###
		test = self.new_test("invoke_non_existent_rsc", "Attempt to perform operations on a non-existent rsc id.")
		test.add_expected_fail_cmd("-c exec -r \"test_rsc\" -a \"start\" -t 1000 "
			"-l \"NEW_EVENT event_type:exec_complete rsc_id:test_rsc action:start rc:unknown error op_status:complete\" ")
		test.add_expected_fail_cmd("-c exec -r test_rsc -a stop -t 1000"
			"-l \"NEW_EVENT event_type:exec_complete rsc_id:test_rsc action:stop rc:ok op_status:complete\" ")
		test.add_expected_fail_cmd("-c exec -r test_rsc -a monitor -i 1000 -t 1000"
			"-l \"NEW_EVENT event_type:exec_complete rsc_id:test_rsc action:monitor rc:ok op_status:complete\" ")
		test.add_expected_fail_cmd("-c cancel -r test_rsc -a start -t 1000 "
			"-l \"NEW_EVENT event_type:exec_complete rsc_id:test_rsc action:start rc:ok op_status:Cancelled\" ")
		test.add_cmd("-c unregister_rsc -r \"test_rsc\" -t 1000 "
			"-l \"NEW_EVENT event_type:unregister rsc_id:test_rsc action:none rc:ok op_status:complete\" ")

		### Register and start a resource that doesn't exist, systemd  ###
		if "systemd" in self.rsc_classes:
			test = self.new_test("start_uninstalled_systemd", "Register uninstalled systemd agent, try to start, verify expected failure")
			test.add_cmd("-c register_rsc -r \"test_rsc\" -C systemd -T this_is_fake1234 -t 1000 "
				     "-l \"NEW_EVENT event_type:register rsc_id:test_rsc action:none rc:ok op_status:complete\" ")
			test.add_cmd("-c exec -r \"test_rsc\" -a \"start\" -t 1000 "
				     "-l \"NEW_EVENT event_type:exec_complete rsc_id:test_rsc action:start rc:not installed op_status:complete\" ")
			test.add_cmd("-c unregister_rsc -r \"test_rsc\" -t 1000 "
				     "-l \"NEW_EVENT event_type:unregister rsc_id:test_rsc action:none rc:ok op_status:complete\" ")

		if "upstart" in self.rsc_classes:
			test = self.new_test("start_uninstalled_upstart", "Register uninstalled upstart agent, try to start, verify expected failure")
			test.add_cmd("-c register_rsc -r \"test_rsc\" -C upstart -T this_is_fake1234 -t 1000 "
				     "-l \"NEW_EVENT event_type:register rsc_id:test_rsc action:none rc:ok op_status:complete\" ")
			test.add_cmd("-c exec -r \"test_rsc\" -a \"start\" -t 1000 "
				     "-l \"NEW_EVENT event_type:exec_complete rsc_id:test_rsc action:start rc:not installed op_status:complete\" ")
			test.add_cmd("-c unregister_rsc -r \"test_rsc\" -t 1000 "
				     "-l \"NEW_EVENT event_type:unregister rsc_id:test_rsc action:none rc:ok op_status:complete\" ")

		### Register and start a resource that doesn't exist, ocf ###
		test = self.new_test("start_uninstalled_ocf", "Register uninstalled ocf agent, try to start, verify expected failure.")
		test.add_cmd("-c register_rsc -r \"test_rsc\" -C ocf -P pacemaker -T this_is_fake1234 -t 1000 "
			"-l \"NEW_EVENT event_type:register rsc_id:test_rsc action:none rc:ok op_status:complete\" ")
		test.add_cmd("-c exec -r \"test_rsc\" -a \"start\" -t 1000 "
			"-l \"NEW_EVENT event_type:exec_complete rsc_id:test_rsc action:start rc:not installed op_status:complete\" ")
		test.add_cmd("-c unregister_rsc -r \"test_rsc\" -t 1000 "
			"-l \"NEW_EVENT event_type:unregister rsc_id:test_rsc action:none rc:ok op_status:complete\" ")

		### Register ocf with non-existent provider  ###
		test = self.new_test("start_ocf_bad_provider", "Register ocf agent with a non-existent provider, verify expected failure.")
		test.add_cmd("-c register_rsc -r \"test_rsc\" -C ocf -P pancakes -T Dummy -t 1000 "
			"-l \"NEW_EVENT event_type:register rsc_id:test_rsc action:none rc:ok op_status:complete\" ")
		test.add_cmd("-c exec -r \"test_rsc\" -a \"start\" -t 1000 "
			"-l \"NEW_EVENT event_type:exec_complete rsc_id:test_rsc action:start rc:not installed op_status:complete\" ")
		test.add_cmd("-c unregister_rsc -r \"test_rsc\" -t 1000 "
			"-l \"NEW_EVENT event_type:unregister rsc_id:test_rsc action:none rc:ok op_status:complete\" ")

		### Register ocf with empty provider field  ###
		test = self.new_test("start_ocf_no_provider", "Register ocf agent with a no provider, verify expected failure.")
		test.add_expected_fail_cmd("-c register_rsc -r \"test_rsc\" -C ocf -T Dummy -t 1000 "
			"-l \"NEW_EVENT event_type:register rsc_id:test_rsc action:none rc:ok op_status:complete\" ")
		test.add_expected_fail_cmd("-c exec -r \"test_rsc\" -a \"start\" -t 1000 "
			"-l \"NEW_EVENT event_type:exec_complete rsc_id:test_rsc action:start rc:ok op_status:Error\" ")
		test.add_cmd("-c unregister_rsc -r \"test_rsc\" -t 1000 "
			"-l \"NEW_EVENT event_type:unregister rsc_id:test_rsc action:none rc:ok op_status:complete\" ")

	### These are tests that target specific cases ###
	def build_custom_tests(self):
		### start delay then stop test ###
		test = self.new_test("start_delay", "Verify start delay works as expected.")
		test.add_cmd("-c register_rsc -r test_rsc -P pacemaker -C ocf -T Dummy "
			"-l \"NEW_EVENT event_type:register rsc_id:test_rsc action:none rc:ok op_status:complete\" -t 1000")
		test.add_cmd("-c exec -r test_rsc -s 2000 -a start -w -t 1000")
		test.add_expected_fail_cmd("-l "
			"\"NEW_EVENT event_type:exec_complete rsc_id:test_rsc action:start rc:ok op_status:complete\" -t 1000")
		test.add_cmd("-l "
			"\"NEW_EVENT event_type:exec_complete rsc_id:test_rsc action:start rc:ok op_status:complete\" -t 3000")
		test.add_cmd("-c exec -r test_rsc -a stop -t 1000"
			"-l \"NEW_EVENT event_type:exec_complete rsc_id:test_rsc action:stop rc:ok op_status:complete\" ")
		test.add_cmd("-c unregister_rsc -r test_rsc -t 1000 "
			"-l \"NEW_EVENT event_type:unregister rsc_id:test_rsc action:none rc:ok op_status:complete\" ")

		### start delay, but cancel before it gets a chance to start.  ###
		test = self.new_test("start_delay_cancel", "Using start_delay, start a rsc, but cancel the start op before execution.")
		test.add_cmd("-c register_rsc -r test_rsc -P pacemaker -C ocf -T Dummy "
			"-l \"NEW_EVENT event_type:register rsc_id:test_rsc action:none rc:ok op_status:complete\" -t 1000")
		test.add_cmd("-c exec -r test_rsc -s 2000 -a start -w -t 1000")
		test.add_cmd("-c cancel -r test_rsc -a start -t 1000 "
			"-l \"NEW_EVENT event_type:exec_complete rsc_id:test_rsc action:start rc:ok op_status:Cancelled\" ")
		test.add_expected_fail_cmd("-l "
			"\"NEW_EVENT event_type:exec_complete rsc_id:test_rsc action:start rc:ok op_status:complete\" -t 3000")
		test.add_cmd("-c unregister_rsc -r test_rsc -t 1000 "
			"-l \"NEW_EVENT event_type:unregister rsc_id:test_rsc action:none rc:ok op_status:complete\" ")

		### Register a bunch of resources, verify we can get info on them ###
		test = self.new_test("verify_get_rsc_info", "Register multiple resources, verify retrieval of rsc info.")
		if "systemd" in self.rsc_classes:
			test.add_cmd("-c register_rsc -r rsc1 -C systemd -T lrmd_dummy_daemon -t 1000 ")
			test.add_cmd("-c get_rsc_info -r rsc1 ")
			test.add_cmd("-c unregister_rsc -r rsc1 -t 1000 ")
			test.add_expected_fail_cmd("-c get_rsc_info -r rsc1 ")

		if "upstart" in self.rsc_classes:
			test.add_cmd("-c register_rsc -r rsc1 -C upstart -T lrmd_dummy_daemon -t 1000 ")
			test.add_cmd("-c get_rsc_info -r rsc1 ")
			test.add_cmd("-c unregister_rsc -r rsc1 -t 1000 ")
			test.add_expected_fail_cmd("-c get_rsc_info -r rsc1 ")

		test.add_cmd("-c register_rsc -r rsc2 -C ocf -T Dummy -P pacemaker -t 1000 ")
		test.add_cmd("-c get_rsc_info -r rsc2 ")
		test.add_cmd("-c unregister_rsc -r rsc2 -t 1000 ")
		test.add_expected_fail_cmd("-c get_rsc_info -r rsc2 ")

		### Register duplicate, verify only one entry exists and can still be removed.
		test = self.new_test("duplicate_registration", "Register resource multiple times, verify only one entry exists and can be removed.")
		test.add_cmd("-c register_rsc -r rsc2 -C ocf -T Dummy -P pacemaker -t 1000 ")
		test.add_cmd_check_stdout("-c get_rsc_info -r rsc2 ", "id:rsc2 class:ocf provider:pacemaker type:Dummy")
		test.add_cmd("-c register_rsc -r rsc2 -C ocf -T Dummy -P pacemaker -t 1000 ")
		test.add_cmd_check_stdout("-c get_rsc_info -r rsc2 ", "id:rsc2 class:ocf provider:pacemaker type:Dummy")
		test.add_cmd("-c register_rsc -r rsc2 -C ocf -T Stateful -P pacemaker -t 1000 ")
		test.add_cmd_check_stdout("-c get_rsc_info -r rsc2 ", "id:rsc2 class:ocf provider:pacemaker type:Stateful")
		test.add_cmd("-c unregister_rsc -r rsc2 -t 1000 ")
		test.add_expected_fail_cmd("-c get_rsc_info -r rsc2 ")

		### verify the option to only send notification to the original client. ###
		test = self.new_test("notify_orig_client_only", "Verify option to only send notifications to the client originating the action.")
		test.add_cmd("-c register_rsc -r \"test_rsc\" -C \"ocf\" -P \"pacemaker\" -T \"Dummy\" -t 1000 "
			"-l \"NEW_EVENT event_type:register rsc_id:test_rsc action:none rc:ok op_status:complete\" ")
		test.add_cmd("-c exec -r \"test_rsc\" -a \"start\" -t 1000 "
			"-l \"NEW_EVENT event_type:exec_complete rsc_id:test_rsc action:start rc:ok op_status:complete\" ")
		test.add_cmd("-c exec -r \"test_rsc\" -a \"monitor\" -i \"100\" -t 1000 -n "
			"-l \"NEW_EVENT event_type:exec_complete rsc_id:test_rsc action:monitor rc:ok op_status:complete\" ")
		# this will fail because the monitor notifications should only go to the original caller, which no longer exists. 
		test.add_expected_fail_cmd("-l \"NEW_EVENT event_type:exec_complete rsc_id:test_rsc action:monitor rc:ok op_status:complete\" -t 2000")
		test.add_cmd("-c cancel -r \"test_rsc\" -a \"monitor\" -i \"100\" -t \"1000\" ")
		test.add_cmd("-c unregister_rsc -r \"test_rsc\" -t 1000 "
			"-l \"NEW_EVENT event_type:unregister rsc_id:test_rsc action:none rc:ok op_status:complete\" ")

		### get metadata ###
		test = self.new_test("get_ocf_metadata", "Retrieve metadata for a resource")
		test.add_cmd_check_stdout("-c metadata -C \"ocf\" -P \"pacemaker\" -T \"Dummy\""
			,"resource-agent name=\"Dummy\"")
		test.add_cmd("-c metadata -C \"ocf\" -P \"pacemaker\" -T \"Stateful\"")
		test.add_expected_fail_cmd("-c metadata -P \"pacemaker\" -T \"Stateful\"")
		test.add_expected_fail_cmd("-c metadata -C \"ocf\" -P \"pacemaker\" -T \"fake_agent\"")

		### get metadata ###
		test = self.new_test("get_lsb_metadata", "Retrieve metadata for a resource")
		test.add_cmd_check_stdout("-c metadata -C \"lsb\" -T \"lrmd_dummy_daemon\""
			,"resource-agent name=\"lrmd_dummy_daemon\"")

		### get stonith metadata ###
		test = self.new_test("get_stonith_metadata", "Retrieve stonith metadata for a resource")
		test.add_cmd_check_stdout("-c metadata -C \"stonith\" -P \"pacemaker\" -T \"fence_dummy_monitor\"",
			"resource-agent name=\"fence_dummy_monitor\"")

		### get metadata ###
		if "systemd" in self.rsc_classes:
			test = self.new_test("get_systemd_metadata", "Retrieve metadata for a resource")
			test.add_cmd_check_stdout("-c metadata -C \"systemd\" -T \"lrmd_dummy_daemon\""
				,"resource-agent name=\"lrmd_dummy_daemon\"")

		### get metadata ###
		if "upstart" in self.rsc_classes:
			test = self.new_test("get_systemd_metadata", "Retrieve metadata for a resource")
			test.add_cmd_check_stdout("-c metadata -C \"systemd\" -T \"lrmd_dummy_daemon\""
				,"resource-agent name=\"lrmd_dummy_daemon\"")

		### get ocf providers  ###
		test = self.new_test("list_ocf_providers", "Retrieve list of available resource providers, verifies pacemaker is a provider.")
		test.add_cmd_check_stdout("-c list_ocf_providers ", "pacemaker")
		test.add_cmd_check_stdout("-c list_ocf_providers -T ping", "pacemaker")

		### Verify agents only exist in their lists ###
		test = self.new_test("verify_agent_lists", "Verify the agent lists contain the right data.")
		test.add_cmd_check_stdout("-c list_agents ", "Stateful")                                  ### ocf ###
		test.add_cmd_check_stdout("-c list_agents -C ocf", "Stateful")
		test.add_cmd_check_stdout("-c list_agents -C lsb", "", "Stateful")                        ### should not exist
		test.add_cmd_check_stdout("-c list_agents -C service", "", "Stateful")                    ### should not exist
		test.add_cmd_check_stdout("-c list_agents ", "lrmd_dummy_daemon")                         ### init.d ###
		test.add_cmd_check_stdout("-c list_agents -C lsb", "lrmd_dummy_daemon")
		test.add_cmd_check_stdout("-c list_agents -C service", "lrmd_dummy_daemon")
		test.add_cmd_check_stdout("-c list_agents -C ocf", "", "lrmd_dummy_daemon")               ### should not exist

		test.add_cmd_check_stdout("-c list_agents -C ocf", "", "lrmd_dummy_daemon")               ### should not exist
		test.add_cmd_check_stdout("-c list_agents -C lsb", "", "fence_dummy_monitor")             ### should not exist
		test.add_cmd_check_stdout("-c list_agents -C service", "", "fence_dummy_monitor")         ### should not exist
		test.add_cmd_check_stdout("-c list_agents -C ocf", "", "fence_dummy_monitor")             ### should not exist

		if "systemd" in self.rsc_classes:
			test.add_cmd_check_stdout("-c list_agents ", "lrmd_dummy_daemon")                 ### systemd ###
			test.add_cmd_check_stdout("-c list_agents -C service", "lrmd_dummy_daemon")
			test.add_cmd_check_stdout("-c list_agents -C systemd", "", "Stateful")		  ### should not exist
			test.add_cmd_check_stdout("-c list_agents -C systemd", "lrmd_dummy_daemon")
			test.add_cmd_check_stdout("-c list_agents -C systemd", "", "fence_dummy_monitor") ### should not exist

		if "upstart" in self.rsc_classes:
			test.add_cmd_check_stdout("-c list_agents ", "lrmd_dummy_daemon")                 ### upstart ###
			test.add_cmd_check_stdout("-c list_agents -C service", "lrmd_dummy_daemon")
			test.add_cmd_check_stdout("-c list_agents -C upstart", "", "Stateful")		  ### should not exist
			test.add_cmd_check_stdout("-c list_agents -C upstart", "lrmd_dummy_daemon")
			test.add_cmd_check_stdout("-c list_agents -C upstart", "", "fence_dummy_monitor") ### should not exist

		if "stonith" in self.rsc_classes:
			test.add_cmd_check_stdout("-c list_agents -C stonith", "fence_dummy_monitor")     ### stonith ###
			test.add_cmd_check_stdout("-c list_agents -C stonith", "", "lrmd_dummy_daemon")   ### should not exist
			test.add_cmd_check_stdout("-c list_agents -C stonith", "", "Stateful")            ### should not exist
			test.add_cmd_check_stdout("-c list_agents ", "fence_dummy_monitor")

	def print_list(self):
		print "\n==== %d TESTS FOUND ====" % (len(self.tests))
		print "%35s - %s" % ("TEST NAME", "TEST DESCRIPTION")
		print "%35s - %s" % ("--------------------", "--------------------")
		for test in self.tests:
			print "%35s - %s" % (test.name, test.description)
		print "==== END OF LIST ====\n"

	def run_single(self, name):
		for test in self.tests:
			if test.name == name:
				test.run()
				break;

	def run_tests_matching(self, pattern):
		for test in self.tests:
			if test.name.count(pattern) != 0:
				test.run()

	def run_tests(self):
		for test in self.tests:
			test.run()

	def exit(self):
		for test in self.tests:
			if test.executed == 0:
				continue

			if test.get_exitcode() != 0:
				sys.exit(-1)

		sys.exit(0);

	def print_results(self):
		failures = 0;
		success = 0;
		print "\n\n======= FINAL RESULTS =========="
		print "\n--- FAILURE RESULTS:"
		for test in self.tests:
			if test.executed == 0:
				continue

			if test.get_exitcode() != 0:
				failures = failures + 1
				test.print_result("    ")
			else:
				success = success + 1

		if failures == 0:
			print "    None"

		print "\n--- TOTALS\n    Pass:%d\n    Fail:%d\n" % (success, failures)

class TestOptions:
	def __init__(self):
		self.options = {}
		self.options['list-tests'] = 0
		self.options['run-all'] = 1
		self.options['run-only'] = ""
		self.options['run-only-pattern'] = ""
		self.options['verbose'] = 0
		self.options['invalid-arg'] = ""
		self.options['show-usage'] = 0

	def build_options(self, argv):
		args = argv[1:]
		skip = 0
		for i in range(0, len(args)):
			if skip:
				skip = 0
				continue
			elif args[i] == "-h" or args[i] == "--help":
				self.options['show-usage'] = 1
			elif args[i] == "-l" or args[i] == "--list-tests":
				self.options['list-tests'] = 1
			elif args[i] == "-V" or args[i] == "--verbose":
				self.options['verbose'] = 1
			elif args[i] == "-r" or args[i] == "--run-only":
				self.options['run-only'] = args[i+1]
				skip = 1
			elif args[i] == "-p" or args[i] == "--run-only-pattern":
				self.options['run-only-pattern'] = args[i+1]
				skip = 1

	def show_usage(self):
		print "usage: " + sys.argv[0] + " [options]"
		print "If no options are provided, all tests will run"
		print "Options:"
		print "\t [--help | -h]                        Show usage"
		print "\t [--list-tests | -l]                  Print out all registered tests."
		print "\t [--run-only | -r 'testname']         Run a specific test"
		print "\t [--verbose | -V]                     Verbose output"
		print "\t [--run-only-pattern | -p 'string']   Run only tests containing the string value"
		print "\n\tExample: Run only the test 'start_top'"
		print "\t\t python ./regression.py --run-only start_stop"
		print "\n\tExample: Run only the tests with the string 'systemd' present in them"
		print "\t\t python ./regression.py --run-only-pattern systemd"


def main(argv):
	o = TestOptions()
	o.build_options(argv)

	tests = Tests(o.options['verbose'])

	tests.build_generic_tests()
	tests.build_multi_rsc_tests()
	tests.build_negative_tests()
	tests.build_custom_tests()

	tests.setup_test_environment()

	print "Starting ..."

	if o.options['list-tests']:
		tests.print_list()
	elif o.options['show-usage']:
		o.show_usage()
	elif o.options['run-only-pattern'] != "":
		tests.run_tests_matching(o.options['run-only-pattern'])
		tests.print_results()
	elif o.options['run-only'] != "":
		tests.run_single(o.options['run-only'])
		tests.print_results()
	else:
		tests.run_tests()
		tests.print_results()

	tests.cleanup_test_environment()
	tests.exit()

if __name__=="__main__":
	main(sys.argv)<|MERGE_RESOLUTION|>--- conflicted
+++ resolved
@@ -356,14 +356,10 @@
 
 	def cleanup_test_environment(self):
 		os.system("rm -f /lib/systemd/system/lrmd_dummy_daemon.service")
+		os.system("rm -f /etc/init.d/lrmd_dummy_daemon")
 		os.system("rm -f /usr/sbin/lrmd_dummy_daemon")
 		os.system("rm -f /usr/sbin/fence_dummy_monitor")
-<<<<<<< HEAD
-		os.system("rm -f /etc/init.d/lrmd_dummy_daemon")
-=======
 		os.system("rm -f /usr/sbin/fence_dummy_sleep")
-		os.system("rm -f /etc/init.d/LSBDummy")
->>>>>>> fd2c8180
 		os.system("systemctl daemon-reload")
 
 	### These are tests that should apply to all resource classes ###
