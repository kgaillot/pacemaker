--- conflicted
+++ resolved
@@ -56,28 +56,6 @@
     crm_trigger_t *work;
 } lrmd_rsc_t;
 
-<<<<<<< HEAD
-void process_lrmd_message(crm_client_t * client, uint32_t id, xmlNode * request);
-=======
-typedef struct lrmd_client_s {
-    char *id;
-    char *name;
-    enum lrmd_client_type type;
-
-#ifdef HAVE_GNUTLS_GNUTLS_H
-    gnutls_session *session;
-    char *recv_buf;
-    gboolean tls_handshake_complete;
-    int remote_auth_timeout;
-    mainloop_io_t *remote;
-#endif
-    qb_ipcs_connection_t *channel;
-
-    long long flags;
-
-} lrmd_client_t;
-
-
 #ifdef HAVE_GNUTLS_GNUTLS_H
 /* in remote_tls.c */
 int lrmd_init_remote_tls_server(int port);
@@ -88,12 +66,11 @@
 extern int lrmd_tls_set_key(gnutls_datum_t *key, const char *location);
 #endif
 
-int lrmd_server_send_reply(lrmd_client_t *client, uint32_t id, xmlNode *reply);
+int lrmd_server_send_reply(crm_client_t *client, uint32_t id, xmlNode *reply);
 
-int lrmd_server_send_notify(lrmd_client_t *client, xmlNode *msg);
+int lrmd_server_send_notify(crm_client_t *client, xmlNode *msg);
 
-void process_lrmd_message(lrmd_client_t * client, uint32_t id, xmlNode * request);
->>>>>>> 20de0ab7
+void process_lrmd_message(crm_client_t * client, uint32_t id, xmlNode * request);
 
 void free_rsc(gpointer data);
 
